--- conflicted
+++ resolved
@@ -1,12 +1,10 @@
-<<<<<<< HEAD
+* BobArnson: WIXBUG:4700 - Added blurb about SequenceType.first.
+
 * BobArnson: Project reference tweaks: 
   - Removed unnecessary reference to setupicons from x64msi.
   - Move BuildInParallel=false from global to just project that needs it
 
 ## WixBuild: Version 3.10.0.1519
-=======
-* BobArnson: WIXBUG:4700 - Added blurb about SequenceType.first.
->>>>>>> 9e29b8c1
 
 * BobArnson: WIXBUG:4520 - Added blurb about using a PayloadGroup to get offline capability for .NET redist.
 

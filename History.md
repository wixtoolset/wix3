<<<<<<< HEAD
* SeanHall: WIXBUG:4502 - Get MakeSfxCA to sort the Export table according to the PE/COFF spec.
=======
* SeanHall: WIXBUG:4507 - Fix crash in mbapreq when installing PrereqSupportPackages and related bundles are detected.
>>>>>>> 78a46aae

## WixBuild: Version 3.9.818.0

* RobMen: WIXBUG:4501 - Add file size to upload metadata for use in releases feed.

* RobMen: WIXBUG:4497 - Undeprecate "-spdb" command-line switch.

* SeanHall: WIXBUG:4491 - Make sure the BA DLL is the first payload in the UX container.

## WixBuild: Version 3.9.805.0

* jchoover: WIXBUG:4481 - Better handle update detection when the feed isn't available or is malformed and when uninstalling.

* BobArnson: WIXBUG:4486 - When writing to the Run/RunOnce key to handle in-chain reboots, include the cached bundle stub.

## WixBuild: Version 3.9.721.0

## WixBuild: Version 3.9.720.0

* BobArnson: WIXBUG:4474 - Add missing headers; add missing file and correct typo to point to deputil directory.

* jchoover: Switch WixBA over to using engine updates.

* BobArnson: Install native SDK packages when VS Express SKUs (VC++ Express v10 or Windows Desktop Express v11/v12), in addition to Professional and later.

* BobArnson: WIXBUG:4456 - Look at different things on opposite sides of an expression.

* jchoover: Fixed some memory leaks in the engine.

* BobArnson: WIXBUG:4466 - Open icons with read-sharing in DTF.

* BobArnson: WIXBUG:4476 - Add x64 deputil.lib to NativeSdkMsi.

* BobArnson: Use MediaTemplate in WiX setup. Include native SDK packages when the corresponding compiler is present, not just when the corresponding SDK is present. (The SDK is needed only to create the C++ custom action templates.)

* BobArnson: WIXBUG:4460 - Switch license from HTML to plain text.

* BobArnson: WIXBUG:4471 - Add warning about late RemoveExistingProducts scheduling with PerfCounterManifest.

* RobMen: WIXBUG:4468 - fix missed suppression of suppress signature verification of MSI packages.

* BobArnson: WIXBUG:4473 - Remove Wui.csproj from Wix.sln.

* SeanHall: WIXBUG:4472 - Try to clean the downloaded update bundle from the cache.

* SeanHall: WIXBUG:4467 - Create path2utl for path functions that require shlwapi.lib.

* SeanHall: WIXBUG:4470 - Check whether the LaunchArguments are null before trying to format them.

* flcdrg: WIXBUG:4437 - Adds CopyLocal COM reference assemblies to the list of assemblies to be included in managed CA.

* champloo: WIXBUG:4097 - Fixes uncaught UnauthorizedAccessException in RecursiveFileAttributes.

* RobMen: WIXFEAT:4188 - deprecate switches removed in WiX v4.0

## WixBuild: Version 3.9.702.0

* HeathS: WIXBUG:4457 - Add support for temporary object columns in DTF.

* SeanHall: WIXBUG:4459 - Make Burn decrypt encrypted payloads after moving/copying to the package cache.

* SeanHall: WIXBUG:4458 - Make DTF set the current directory for a managed custom action to the AppDomain's BaseDirectory.

* jchoover: WIXFEAT:4190 - Added support for self updating bundles.

* SeanHall: WIXFEAT:3249 - Allow BA to run elevated async process through the engine.

## WixBuild: Version 3.9.616.0

* HeathS: WIXBUG:4422 - Ref-count superseded products when provider already exists.

* HeathS: WIXBUG:4431 - Fix objects schema to allow unbounded columns.

* ErnestT: WIXBUG:4430 - Do not repair dependent bundles if no packages are executed.

* ErnestT: WIXBUG:4429 - Fix responsiveness problems when cancelling during a BITS download that is not transferring (in a transient error state for example).

* HeathS: WIXBUG:4428 - Add detection for Visual Studio 14.0.

* ErnestT: WIXBUG:4427 - Update resume command handling to support more than 260 characters.

* HeathS: WIXBUG:4425 - Prevent embedded bundles from starting simultaneously after reboot.

* HeathS: WIXBUG:4424 - Allow user custom actions to be independently non-vital.

* HeathS: WIXBUG:4420 - Suppress patch sequence data to optimize patch performance

* HeathS: WIXBUG:4366 - Correctly enum all products for non-specific patches

* BobArnson: WIXBUG:4443 - Ensure that MsiPackages in a Bundle have ProductVersions that fit in a QWORD, how Burn represents a four-field version number with each field a WORD.

* BobArnson: WIXBUG:3838 - Since the compiler coerces null values to empty strings, check for those in ColumnDefinition.

* FireGiant: WIXBUG:4319 - Support full range of ExePackage exit code values.

* BobArnson: WIXBUG:4442 - Add missing tables.

* SeanHall: WIXBUG:4416 - Fail fast when loading an MBA on Win7 RTM with .NET 4.5.2 or greater installed.

* SeanHall: Rename IBootstrapperApplication::OnApplyNumberOfPhases to IBootstrapperApplication::OnApplyPhaseCount.

* HeathS: WIXFEAT:4278 - Support redirectable package cache via policy.

* RobMen: WIXBUG:4243 - use hashes to verify bundled packages by default.

* SeanHall: WIXFEAT:3736 - Add WixBundleExecutePackageCacheFolder variable.

* SeanHall: WIXBUG:3890 - put Burn command line arguments first when launching unelevated parent process since malformed user arguments created an infinite loop.

* SeanHall: WIXBUG:3951 - Document limitations of VersionVariables and create NormalizeVersion method.

* RobMen: WIXBUG:4288 - do not mask error code when testing file size of payload in cache.

* RobMen: Point to new page for linker error 217 to fix WIXBUG:4208.

## WixBuild: Version 3.9.526.0

* BobArnson: WIXBUG:3701 - Add a check for file size when verifying cab cache.

* BobArnson: WIXBUG:4134 - Add <UI> overrides to WixUI localization for pt-BR.

* BobArnson: WIXBUG:4192 - Guard against a null.

* BobArnson: WIXBUG:4125 - Clarify doc.

* STunney: WIXBUG:4434 - Assert maximum patch baseline id length (because of MSI limitation in transform substorage ids).

* BobArnson: WIXFEAT:2742 - Add ProcessorArchitecture Burn variable.

* BobArnson: WIXFEAT:4378 - Add WixBundleOriginalSourceFolder variable (WixBundleOriginalSource minus file name).

* BobArnson: WIXBUG:4418 - Release strings and remove dead code.

* SeanHall: WIXFEAT:4161 - Add the PrereqSupportPackage attribute to all package types so that more than one package can be installed by the Prereq BA, and the MbaPrereqPackage can be conditionally installed.

* SeanHall: WIXFEAT:4413 - Add IBootstrapperApplication::OnApplyNumberOfPhases.

* BobArnson: WIXBUG:4215 - Clarify all the elements that switch bitness based on -arch/InstallerPlatform.

* SeanHall: WIXBUG:3835 - Fix progress bug when extracting multiple packages from a container.

* BobArnson: WIXBUG:4410 - Fix MediaTemplate/@CompressionLevel and ensure that when it's not specified, the default compression level takes effect.

* BobArnson: WIXBUG:4394 - Enforce a maximum include nesting depth of 1024 to avoid stack overflows when files include themselves.

* johnbuuck: WIXBUG:4279 - Add support for MSBuild version 12.0.

* mavxg: WIXFEAT:4373 - Add LogonAsBatchJob to WixUtilExtension.User

* SeanHall: WIXFEAT:4329 - Change the type of the Cache attribute to the new YesNoAlwaysType, and make the engine always cache a package if Cache is set to always.

* SeanHall: WIXBUG:3978 - Add InstallCondition to BootstrapperApplicationData.xml.

* HeathS: Don't fail uninstall when planned package was removed by related bundle. Don't repair dependent bundles when upgrading a patch or addon bundle.

* AndySt: Update Registration key was being deleted during a bundle to bundle upgrade. Added version check so that only if the version was the same would the key be deleted.

* AndySt: Skip the repair of the related bundle if it has the same provider key as an embedded bundle that is being installed, so only V2 of the patch bundle is on the machine at the end.

* AndySt: Add /DisableSystemRestore switch and /OriginalSource switch /OriginalSource is used when authoring embedded bundles so it can look to the parent's original location instead of the package cached location that it is run from.

* HeathS: Make sure enough memory is allocated for compatible packages.

* HeathS: Uninstall compatible orphaned MSI packages.

* HeathS: Allow package downgrades for related bundles with proper ref-counting. Make sure packages register their identities in the provider registry.

## WixBuild: Version 3.9.421.0

* steveOgilvie/BobArnson: Add to WixStdBA the WixBundleFileVersion variable that's set to the file version of the bundle .exe.

* SeanHall: WIXBUG:4163 - For references to Microsoft.Deployment.WindowsInstaller.dll in managed Custom Action projects, set Private=True in case it's installed in the GAC.

* BobArnson: WIXBUG:4361 - Clarify error message.

* BobArnson: WIXBUG:4384 - Add MsuPackage back as supporting RemotePayload.

* STunney/BobArnson: WIXFEAT:4239 - Add option to not extract the .msi when melting .wixpdbs. Don't leave temporary cabinet files behind (unless -notidy is in effect).

* BobArnson: WIXBUG:4331 - guard against null registry keys

* BobArnson: WIXBUG:4301 - don't cross the HRESULTs and Win32 error codes; it would be bad.

* SeanHall: WIXBUG:3914 - !(bind.packageVersion.PackageID) isn't expanded in bundle.

* RobMen: WIXBUG:4228 - send TRUE to WM_ENDSESSION to correctly inform applications to close.

* RobMen: WIXBUG:4285 - Fix typo in documentation.

* RobMen: WIXFEAT:4234 - Remove ClickThrough.

* SeanHall: WIXFEAT:4233 - Add ProductCode, UpgradeCode, and Version to BootstrapperApplicationData.xml.

* WIXBUG:3883 - Retry on IIS ERROR_TRANSACTIONAL_CONFLICT too

* SeanHall: WIXFEAT:4292 - Don't assume downgrade if already detected major upgrade.

## WixBuild: Version 3.9.120.0

* BobArnson: WIXBUG:4271 - Warn when using a RemotePayload package that isn't explicitly set @Compressed="no".

* BobArnson: WIXBUG:4263 - Add WixMsmqExtension.dll back to binaries .zip.

* BobArnson: WIXBUG:4272 - Omit custom (and therefore un-Google-able) HRESULT for failed launch conditions on the failed page of WixStdBA.

* BobArnson: WIXBUG:4077 - Add log entry for the bal:Condition message itself.

## WixBuild: Version 3.9.16.0

* rjvdboon: WIXBUG:4089 - Remove SimpleTypes from help table of contents.

* jchoover: WIXFEAT:4194 - Move DownloadUrl functionality from engine to dutil.

* jhennessey: WIXFEAT:3169 - Add support for upgrade code-based product search.

* jchoover: WIXFEAT:4193 - Added searching for bundles via upgrade code and querying bundle properties via provider code.

## WixBuild: Version 3.9.10.0

* BMurri: WIXBUG:4225 - DTF: InstallPathMap didn't accept identifiers differing only by case.

## WixBuild: Version 3.9.02.0

* BMurri: WIXBUG:4174 - Prevent unneeded build errors when generating delta patches with long file ids.

* BMurri: WIXBUG:3326 - project harvester now unescapes linked files with spaces.

* BobArnson: Support building on VS2013 only. Make SQL CE optional.

* RobMen: WiX v3.9

## WixBuild: Version 3.9.0.0<|MERGE_RESOLUTION|>--- conflicted
+++ resolved
@@ -1,8 +1,6 @@
-<<<<<<< HEAD
+* SeanHall: WIXBUG:4507 - Fix crash in mbapreq when installing PrereqSupportPackages and related bundles are detected.
+
 * SeanHall: WIXBUG:4502 - Get MakeSfxCA to sort the Export table according to the PE/COFF spec.
-=======
-* SeanHall: WIXBUG:4507 - Fix crash in mbapreq when installing PrereqSupportPackages and related bundles are detected.
->>>>>>> 78a46aae
 
 ## WixBuild: Version 3.9.818.0
 

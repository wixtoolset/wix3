--- conflicted
+++ resolved
@@ -1,4 +1,5 @@
-<<<<<<< HEAD
+* BobArnson: Add WixStdBALanguageId language and documentation.
+
 * BobArnson: Add project output message in minimal MSBuild logging verbosity.
 
 * BobArnson: WIXBUG:4654 - Add VS14 properties and custom actions. And, as it's a long topic, added anchors and links.
@@ -10,9 +11,6 @@
 * SeanHall: WIXBUG:4393 - Fix BOOTSTRAPPER_REQUEST_STATE_CACHE.
 
 * thfabba: WIXBUG:4681 - Corrected return type on the lone WOW64 redirection function that returns a BOOLEAN instead of BOOL.
-=======
-* BobArnson: Add WixStdBALanguageId language and documentation.
->>>>>>> f3d714b7
 
 * SeanHall: WIXBUG:4689 - Fix hidden numeric and version variables.
 

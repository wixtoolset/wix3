--- conflicted
+++ resolved
@@ -1,8 +1,6 @@
-<<<<<<< HEAD
+* BobArnson: WIXBUG:4361 - Clarify error message.
+
 * BobArnson: WIXBUG:4384 - Add MsuPackage back as supporting RemotePayload.
-=======
-* BobArnson: WIXBUG:4361 - Clarify error message.
->>>>>>> 3a9298a1
 
 * STunney/BobArnson: WIXFEAT:4239 - Add option to not extract the .msi when melting .wixpdbs. Don't leave temporary cabinet files behind (unless -notidy is in effect).
 

--- conflicted
+++ resolved
@@ -1,4 +1,5 @@
-<<<<<<< HEAD
+* BobArnson: WIXFEAT:4720 - Added bind-time variables for .NET Framework package groups detect condition, install condition, and package directories.
+
 * HeathS: Add VSIX property for VS2015 and fix searches for previous versions.
 
 * BobArnson: Add libs_minimal.proj with just the libraries needed for tools/ tree build. This prevents the build from backing up behind a full libs/ tree build, which gets more painful the more versions of Visual Studio that are installed.
@@ -15,9 +16,6 @@
 * BobArnson: WIXBUG:4725 - Scrub the WixStdBA license doc and add a blurb about a missing WixStdbaLicenseUrl variable.
 
 * BobArnson: WIXBUG:4721 - Tweak RepairCommand doc.
-=======
-* BobArnson: WIXFEAT:4720 - Added bind-time variables for .NET Framework package groups detect condition, install condition, and package directories.
->>>>>>> 8aef5050
 
 * SeanHall: WIXFEAT:4619 - Include WixUI dialogs and wxl files in core MSI.
 

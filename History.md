<<<<<<< HEAD
* SeanHall: WIXBUG:4731 - Obscure hidden variable values in the logged command line.

* SeanHall: WIXBUG:4630 - Serialize all variables to the elevated Burn process.

* SeanHall: WIXFEAT:3933 - Make WixBundleManufacturer variable writable.

* BobArnson: WIXBUG:4700 - Added blurb about SequenceType.first.
=======
* JacobHoover: WIXBUG:4482 - Temp file for update feed isn't deleted when download fails
>>>>>>> 9ce6062b

* BobArnson: Project reference tweaks: 
  - Removed unnecessary reference to setupicons from x64msi.
  - Move BuildInParallel=false from global to just project that needs it

## WixBuild: Version 3.10.0.1519

* BobArnson: WIXBUG:4520 - Added blurb about using a PayloadGroup to get offline capability for .NET redist.

* BobArnson: WIXBUG:4545 - Resized button for de-DE.

* BobArnson: Add WixStdBALanguageId language and documentation.

* BobArnson: Add project output message in minimal MSBuild logging verbosity.

* BobArnson: WIXBUG:4654 - Add VS14 properties and custom actions. And, as it's a long topic, added anchors and links.

* BobArnson: WIXBUG:4617 - Added 4.5.2 package group information to doc. Also mentioned that some properties are new to WiX v3.10.

* BobArnson: WixBroadcastSettingChange and WixBroadcastEnvironmentChange custom actions to WixUtilExtension.

* SeanHall: WIXBUG:4393 - Fix BOOTSTRAPPER_REQUEST_STATE_CACHE.

* thfabba: WIXBUG:4681 - Corrected return type on the lone WOW64 redirection function that returns a BOOLEAN instead of BOOL.

* SeanHall: WIXBUG:4689 - Fix hidden numeric and version variables.

## WixBuild: Version 3.10.0.1502

* BobArnson: WIXBUG:3872 - Added note that CLR v2.0 is required in WiX v3.10 and that CLR v4.0 will be the minimum required in WiX v3.11.

* SeanHall: WIXBUG:4685 - Fix bug in mbahost where it didn't bind as the LegacyV2Runtime when necessary.

* SeanHall: WIXBUG:4669 - Fix bug in mbahost where it assumed that the CLRCreateInstance function was implemented when it exists.

* SeanHall: WIXBUG:4646 - Allow sharing the whole drive with util:FileShare.

* SeanHall: WIXBUG:4647 - Format ConfirmCancelMessage in WixStdBA.

* SeanHall: WIXFEAT:4496 - Make WixStdBA load the text for named editboxes.

* SeanHall: WIXBUG:4480 - Remove non-standard and unnecessary regex contructs from wix.xsd.

## WixBuild: Version 3.10.0.1403

* BobArnson: WIXBUG:4662 - Add WIX_IS_NETFRAMEWORK_4XX_OR_LATER_INSTALLED SetProperty custom actions to WixNetfxExtension.

* BobArnson: WIXBUG:4611 - Eliminate mysteriously doubled .pkgdef content.

* BobArnson: WIXBUG:4610 - Write RegisterPerfmonManifest CustomActionData correctly.

* BobArnson: WIXBUG:4589 - Catch exceptions from Version when passing in arbitrary strings. For bundles, try to recover a three-part version number.

* STunney: WIXBUG:4187 - Melt doesn't export Binary or Icon tables

* BobArnson: WIXBUG:4553 - Fix Lux generator to exclude any files with non-fragment sections. Fix Lux custom actions to have proper config.

* PhillHogland: WIXBUG:4592 - Register named process, in another user's context with Restart Manager.  If Access Denied, continue install rather than fail.

* BobArnson: **BREAKING CHANGE** Changed bundle version to Major.Minor.0.BuildNumber. This allows us to publish updates as Major.Minor.(GreaterThanZero).BuildNumber. MSI product version numbers remain Major.Minor.BuildNumber so major upgrades continue to work. This bundle will not upgrade from build v3.10.1124.0. If you've installed v3.10.1124.0, you must uninstall before installing a later bundle.

* BMurri: WIXBUG:3750 - Add LaunchWorkingFolder to wixstdba to facilitate processes that require a different working folder.

* SeanHall: WIXBUG:4609 - Fix incorrect use of BVariantCopy by creating the new method BVariantSetValue.

* SeanHall: WIXBUG:4608 - Fix bug in mbapreq where it wouldn't reload the bootstrapper if there was a mix of installed and uninstalled prerequisites.

## WixBuild: Version 3.10.1124.0

* SeanHall: WIXBUG:4598 - Fix thmutil documentation.  Also backport some thmutil features/fixes from wix4.

* BobArnson: WIXBUG:4580 - Check bit mask appropriately for Burn system variables.

* SamuelS: WIXFEAT:4543 - Allow Pyro to exclude empty patch transforms.

* HeathS: WIXBUG:4542 - Pad package sequence number log file names for proper sorting

* HeathS: Add logging for hash verification and registration issues.

* HeathS: Redefine Exit\* macros as variadic macros

* SeanHall: WIXFEAT:4505 - WixHttpExtension for URL reservations.

* BobArnson: WIXBUG:4569 - Add SWAPRUN for CD(!) and NET back to the Burn stub.

* BobArnson: Add support for registering Votive into Visual Studio 2015 Preview.

* BobArnson: WiX v3.10

## WixBuild: Version 3.10.0.0<|MERGE_RESOLUTION|>--- conflicted
+++ resolved
@@ -1,4 +1,5 @@
-<<<<<<< HEAD
+* JacobHoover: WIXBUG:4482 - Temp file for update feed isn't deleted when download fails
+
 * SeanHall: WIXBUG:4731 - Obscure hidden variable values in the logged command line.
 
 * SeanHall: WIXBUG:4630 - Serialize all variables to the elevated Burn process.
@@ -6,9 +7,6 @@
 * SeanHall: WIXFEAT:3933 - Make WixBundleManufacturer variable writable.
 
 * BobArnson: WIXBUG:4700 - Added blurb about SequenceType.first.
-=======
-* JacobHoover: WIXBUG:4482 - Temp file for update feed isn't deleted when download fails
->>>>>>> 9ce6062b
 
 * BobArnson: Project reference tweaks: 
   - Removed unnecessary reference to setupicons from x64msi.

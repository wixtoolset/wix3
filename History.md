<<<<<<< HEAD
* HeathS: Add Windows "Threshold" support to burn stub.

* RobMen: WIXBUG:4513 - Fix condition keyword detection in modularization regex.
=======
* RobMen: WIXBUG:4114 - PostQuitMessage in wixstdba from WM_NCDESTROY to avoid hangs.
>>>>>>> 801a9435

## WixBuild: Version 3.9.901.0

* BobArnson: WIXBUG:4510 - Empty the post-reboot resume command line when recreating it.

* SeanHall: WIXBUG:4507 - Fix crash in mbapreq when installing PrereqSupportPackages and related bundles are detected.

* SeanHall: WIXBUG:4502 - Get MakeSfxCA to sort the Export table according to the PE/COFF spec.

## WixBuild: Version 3.9.818.0

* RobMen: WIXBUG:4501 - Add file size to upload metadata for use in releases feed.

* RobMen: WIXBUG:4497 - Undeprecate "-spdb" command-line switch.

* SeanHall: WIXBUG:4491 - Make sure the BA DLL is the first payload in the UX container.

## WixBuild: Version 3.9.805.0

* jchoover: WIXBUG:4481 - Better handle update detection when the feed isn't available or is malformed and when uninstalling.

* BobArnson: WIXBUG:4486 - When writing to the Run/RunOnce key to handle in-chain reboots, include the cached bundle stub.

## WixBuild: Version 3.9.721.0

## WixBuild: Version 3.9.720.0

* BobArnson: WIXBUG:4474 - Add missing headers; add missing file and correct typo to point to deputil directory.

* jchoover: Switch WixBA over to using engine updates.

* BobArnson: Install native SDK packages when VS Express SKUs (VC++ Express v10 or Windows Desktop Express v11/v12), in addition to Professional and later.

* BobArnson: WIXBUG:4456 - Look at different things on opposite sides of an expression.

* jchoover: Fixed some memory leaks in the engine.

* BobArnson: WIXBUG:4466 - Open icons with read-sharing in DTF.

* BobArnson: WIXBUG:4476 - Add x64 deputil.lib to NativeSdkMsi.

* BobArnson: Use MediaTemplate in WiX setup. Include native SDK packages when the corresponding compiler is present, not just when the corresponding SDK is present. (The SDK is needed only to create the C++ custom action templates.)

* BobArnson: WIXBUG:4460 - Switch license from HTML to plain text.

* BobArnson: WIXBUG:4471 - Add warning about late RemoveExistingProducts scheduling with PerfCounterManifest.

* RobMen: WIXBUG:4468 - fix missed suppression of suppress signature verification of MSI packages.

* BobArnson: WIXBUG:4473 - Remove Wui.csproj from Wix.sln.

* SeanHall: WIXBUG:4472 - Try to clean the downloaded update bundle from the cache.

* SeanHall: WIXBUG:4467 - Create path2utl for path functions that require shlwapi.lib.

* SeanHall: WIXBUG:4470 - Check whether the LaunchArguments are null before trying to format them.

* flcdrg: WIXBUG:4437 - Adds CopyLocal COM reference assemblies to the list of assemblies to be included in managed CA.

* champloo: WIXBUG:4097 - Fixes uncaught UnauthorizedAccessException in RecursiveFileAttributes.

* RobMen: WIXFEAT:4188 - deprecate switches removed in WiX v4.0

## WixBuild: Version 3.9.702.0

* HeathS: WIXBUG:4457 - Add support for temporary object columns in DTF.

* SeanHall: WIXBUG:4459 - Make Burn decrypt encrypted payloads after moving/copying to the package cache.

* SeanHall: WIXBUG:4458 - Make DTF set the current directory for a managed custom action to the AppDomain's BaseDirectory.

* jchoover: WIXFEAT:4190 - Added support for self updating bundles.

* SeanHall: WIXFEAT:3249 - Allow BA to run elevated async process through the engine.

## WixBuild: Version 3.9.616.0

* HeathS: WIXBUG:4422 - Ref-count superseded products when provider already exists.

* HeathS: WIXBUG:4431 - Fix objects schema to allow unbounded columns.

* ErnestT: WIXBUG:4430 - Do not repair dependent bundles if no packages are executed.

* ErnestT: WIXBUG:4429 - Fix responsiveness problems when cancelling during a BITS download that is not transferring (in a transient error state for example).

* HeathS: WIXBUG:4428 - Add detection for Visual Studio 14.0.

* ErnestT: WIXBUG:4427 - Update resume command handling to support more than 260 characters.

* HeathS: WIXBUG:4425 - Prevent embedded bundles from starting simultaneously after reboot.

* HeathS: WIXBUG:4424 - Allow user custom actions to be independently non-vital.

* HeathS: WIXBUG:4420 - Suppress patch sequence data to optimize patch performance

* HeathS: WIXBUG:4366 - Correctly enum all products for non-specific patches

* BobArnson: WIXBUG:4443 - Ensure that MsiPackages in a Bundle have ProductVersions that fit in a QWORD, how Burn represents a four-field version number with each field a WORD.

* BobArnson: WIXBUG:3838 - Since the compiler coerces null values to empty strings, check for those in ColumnDefinition.

* FireGiant: WIXBUG:4319 - Support full range of ExePackage exit code values.

* BobArnson: WIXBUG:4442 - Add missing tables.

* SeanHall: WIXBUG:4416 - Fail fast when loading an MBA on Win7 RTM with .NET 4.5.2 or greater installed.

* SeanHall: Rename IBootstrapperApplication::OnApplyNumberOfPhases to IBootstrapperApplication::OnApplyPhaseCount.

* HeathS: WIXFEAT:4278 - Support redirectable package cache via policy.

* RobMen: WIXBUG:4243 - use hashes to verify bundled packages by default.

* SeanHall: WIXFEAT:3736 - Add WixBundleExecutePackageCacheFolder variable.

* SeanHall: WIXBUG:3890 - put Burn command line arguments first when launching unelevated parent process since malformed user arguments created an infinite loop.

* SeanHall: WIXBUG:3951 - Document limitations of VersionVariables and create NormalizeVersion method.

* RobMen: WIXBUG:4288 - do not mask error code when testing file size of payload in cache.

* RobMen: Point to new page for linker error 217 to fix WIXBUG:4208.

## WixBuild: Version 3.9.526.0

* BobArnson: WIXBUG:3701 - Add a check for file size when verifying cab cache.

* BobArnson: WIXBUG:4134 - Add <UI> overrides to WixUI localization for pt-BR.

* BobArnson: WIXBUG:4192 - Guard against a null.

* BobArnson: WIXBUG:4125 - Clarify doc.

* STunney: WIXBUG:4434 - Assert maximum patch baseline id length (because of MSI limitation in transform substorage ids).

* BobArnson: WIXFEAT:2742 - Add ProcessorArchitecture Burn variable.

* BobArnson: WIXFEAT:4378 - Add WixBundleOriginalSourceFolder variable (WixBundleOriginalSource minus file name).

* BobArnson: WIXBUG:4418 - Release strings and remove dead code.

* SeanHall: WIXFEAT:4161 - Add the PrereqSupportPackage attribute to all package types so that more than one package can be installed by the Prereq BA, and the MbaPrereqPackage can be conditionally installed.

* SeanHall: WIXFEAT:4413 - Add IBootstrapperApplication::OnApplyNumberOfPhases.

* BobArnson: WIXBUG:4215 - Clarify all the elements that switch bitness based on -arch/InstallerPlatform.

* SeanHall: WIXBUG:3835 - Fix progress bug when extracting multiple packages from a container.

* BobArnson: WIXBUG:4410 - Fix MediaTemplate/@CompressionLevel and ensure that when it's not specified, the default compression level takes effect.

* BobArnson: WIXBUG:4394 - Enforce a maximum include nesting depth of 1024 to avoid stack overflows when files include themselves.

* johnbuuck: WIXBUG:4279 - Add support for MSBuild version 12.0.

* mavxg: WIXFEAT:4373 - Add LogonAsBatchJob to WixUtilExtension.User

* SeanHall: WIXFEAT:4329 - Change the type of the Cache attribute to the new YesNoAlwaysType, and make the engine always cache a package if Cache is set to always.

* SeanHall: WIXBUG:3978 - Add InstallCondition to BootstrapperApplicationData.xml.

* HeathS: Don't fail uninstall when planned package was removed by related bundle. Don't repair dependent bundles when upgrading a patch or addon bundle.

* AndySt: Update Registration key was being deleted during a bundle to bundle upgrade. Added version check so that only if the version was the same would the key be deleted.

* AndySt: Skip the repair of the related bundle if it has the same provider key as an embedded bundle that is being installed, so only V2 of the patch bundle is on the machine at the end.

* AndySt: Add /DisableSystemRestore switch and /OriginalSource switch /OriginalSource is used when authoring embedded bundles so it can look to the parent's original location instead of the package cached location that it is run from.

* HeathS: Make sure enough memory is allocated for compatible packages.

* HeathS: Uninstall compatible orphaned MSI packages.

* HeathS: Allow package downgrades for related bundles with proper ref-counting. Make sure packages register their identities in the provider registry.

## WixBuild: Version 3.9.421.0

* steveOgilvie/BobArnson: Add to WixStdBA the WixBundleFileVersion variable that's set to the file version of the bundle .exe.

* SeanHall: WIXBUG:4163 - For references to Microsoft.Deployment.WindowsInstaller.dll in managed Custom Action projects, set Private=True in case it's installed in the GAC.

* BobArnson: WIXBUG:4361 - Clarify error message.

* BobArnson: WIXBUG:4384 - Add MsuPackage back as supporting RemotePayload.

* STunney/BobArnson: WIXFEAT:4239 - Add option to not extract the .msi when melting .wixpdbs. Don't leave temporary cabinet files behind (unless -notidy is in effect).

* BobArnson: WIXBUG:4331 - guard against null registry keys

* BobArnson: WIXBUG:4301 - don't cross the HRESULTs and Win32 error codes; it would be bad.

* SeanHall: WIXBUG:3914 - !(bind.packageVersion.PackageID) isn't expanded in bundle.

* RobMen: WIXBUG:4228 - send TRUE to WM_ENDSESSION to correctly inform applications to close.

* RobMen: WIXBUG:4285 - Fix typo in documentation.

* RobMen: WIXFEAT:4234 - Remove ClickThrough.

* SeanHall: WIXFEAT:4233 - Add ProductCode, UpgradeCode, and Version to BootstrapperApplicationData.xml.

* WIXBUG:3883 - Retry on IIS ERROR_TRANSACTIONAL_CONFLICT too

* SeanHall: WIXFEAT:4292 - Don't assume downgrade if already detected major upgrade.

## WixBuild: Version 3.9.120.0

* BobArnson: WIXBUG:4271 - Warn when using a RemotePayload package that isn't explicitly set @Compressed="no".

* BobArnson: WIXBUG:4263 - Add WixMsmqExtension.dll back to binaries .zip.

* BobArnson: WIXBUG:4272 - Omit custom (and therefore un-Google-able) HRESULT for failed launch conditions on the failed page of WixStdBA.

* BobArnson: WIXBUG:4077 - Add log entry for the bal:Condition message itself.

## WixBuild: Version 3.9.16.0

* rjvdboon: WIXBUG:4089 - Remove SimpleTypes from help table of contents.

* jchoover: WIXFEAT:4194 - Move DownloadUrl functionality from engine to dutil.

* jhennessey: WIXFEAT:3169 - Add support for upgrade code-based product search.

* jchoover: WIXFEAT:4193 - Added searching for bundles via upgrade code and querying bundle properties via provider code.

## WixBuild: Version 3.9.10.0

* BMurri: WIXBUG:4225 - DTF: InstallPathMap didn't accept identifiers differing only by case.

## WixBuild: Version 3.9.02.0

* BMurri: WIXBUG:4174 - Prevent unneeded build errors when generating delta patches with long file ids.

* BMurri: WIXBUG:3326 - project harvester now unescapes linked files with spaces.

* BobArnson: Support building on VS2013 only. Make SQL CE optional.

* RobMen: WiX v3.9

## WixBuild: Version 3.9.0.0<|MERGE_RESOLUTION|>--- conflicted
+++ resolved
@@ -1,10 +1,8 @@
-<<<<<<< HEAD
+* RobMen: WIXBUG:4114 - PostQuitMessage in wixstdba from WM_NCDESTROY to avoid hangs.
+
 * HeathS: Add Windows "Threshold" support to burn stub.
 
 * RobMen: WIXBUG:4513 - Fix condition keyword detection in modularization regex.
-=======
-* RobMen: WIXBUG:4114 - PostQuitMessage in wixstdba from WM_NCDESTROY to avoid hangs.
->>>>>>> 801a9435
 
 ## WixBuild: Version 3.9.901.0
 

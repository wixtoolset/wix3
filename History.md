--- conflicted
+++ resolved
@@ -1,8 +1,6 @@
-<<<<<<< HEAD
+* HeathS: Add Windows "Threshold" support to burn stub.
+
 * RobMen: WIXBUG:4513 - Fix condition keyword detection in modularization regex.
-=======
-* HeathS: Add Windows "Threshold" support to burn stub.
->>>>>>> 84909e3f
 
 ## WixBuild: Version 3.9.901.0
 

<<<<<<< HEAD
* BobArnson: WIXBUG:4725 - Scrub the WixStdBA license doc and add a blurb about a missing WixStdbaLicenseUrl variable.

* BobArnson: WIXBUG:4721 - Tweak RepairCommand doc.
=======
* BobArnson: WIXFEAT:4719 - Implement ExePackage/CommandLine:
  * Add WixBundleExecutePackageAction variable: Set to the BOOTSTRAPPER_ACTION_STATE of the package as it's about to executed.
  * Add ExePackage/CommandLine to compiler and binder.
  * Update Burn to parse CommandLine table in manifest and apply it during ExePackage execution.
>>>>>>> 3eea1e83

* SeanHall: WIXFEAT:4619 - Include WixUI dialogs and wxl files in core MSI.

* SeanHall: WIXFEAT:4618 - Include WixStdBA and mbapreq themes and wxl files in core MSI.

* JacobHoover: WIXBUG:4482 - Temp file for update feed isn't deleted when download fails

* SeanHall: WIXBUG:4731 - Obscure hidden variable values in the logged command line.

* SeanHall: WIXBUG:4630 - Serialize all variables to the elevated Burn process.

* SeanHall: WIXFEAT:3933 - Make WixBundleManufacturer variable writable.

* BobArnson: WIXBUG:4700 - Added blurb about SequenceType.first.

* BobArnson: Project reference tweaks: 
  - Removed unnecessary reference to setupicons from x64msi.
  - Move BuildInParallel=false from global to just project that needs it

## WixBuild: Version 3.10.0.1519

* BobArnson: WIXBUG:4520 - Added blurb about using a PayloadGroup to get offline capability for .NET redist.

* BobArnson: WIXBUG:4545 - Resized button for de-DE.

* BobArnson: Add WixStdBALanguageId language and documentation.

* BobArnson: Add project output message in minimal MSBuild logging verbosity.

* BobArnson: WIXBUG:4654 - Add VS14 properties and custom actions. And, as it's a long topic, added anchors and links.

* BobArnson: WIXBUG:4617 - Added 4.5.2 package group information to doc. Also mentioned that some properties are new to WiX v3.10.

* BobArnson: WixBroadcastSettingChange and WixBroadcastEnvironmentChange custom actions to WixUtilExtension.

* SeanHall: WIXBUG:4393 - Fix BOOTSTRAPPER_REQUEST_STATE_CACHE.

* thfabba: WIXBUG:4681 - Corrected return type on the lone WOW64 redirection function that returns a BOOLEAN instead of BOOL.

* SeanHall: WIXBUG:4689 - Fix hidden numeric and version variables.

## WixBuild: Version 3.10.0.1502

* BobArnson: WIXBUG:3872 - Added note that CLR v2.0 is required in WiX v3.10 and that CLR v4.0 will be the minimum required in WiX v3.11.

* SeanHall: WIXBUG:4685 - Fix bug in mbahost where it didn't bind as the LegacyV2Runtime when necessary.

* SeanHall: WIXBUG:4669 - Fix bug in mbahost where it assumed that the CLRCreateInstance function was implemented when it exists.

* SeanHall: WIXBUG:4646 - Allow sharing the whole drive with util:FileShare.

* SeanHall: WIXBUG:4647 - Format ConfirmCancelMessage in WixStdBA.

* SeanHall: WIXFEAT:4496 - Make WixStdBA load the text for named editboxes.

* SeanHall: WIXBUG:4480 - Remove non-standard and unnecessary regex contructs from wix.xsd.

## WixBuild: Version 3.10.0.1403

* BobArnson: WIXBUG:4662 - Add WIX_IS_NETFRAMEWORK_4XX_OR_LATER_INSTALLED SetProperty custom actions to WixNetfxExtension.

* BobArnson: WIXBUG:4611 - Eliminate mysteriously doubled .pkgdef content.

* BobArnson: WIXBUG:4610 - Write RegisterPerfmonManifest CustomActionData correctly.

* BobArnson: WIXBUG:4589 - Catch exceptions from Version when passing in arbitrary strings. For bundles, try to recover a three-part version number.

* STunney: WIXBUG:4187 - Melt doesn't export Binary or Icon tables

* BobArnson: WIXBUG:4553 - Fix Lux generator to exclude any files with non-fragment sections. Fix Lux custom actions to have proper config.

* PhillHogland: WIXBUG:4592 - Register named process, in another user's context with Restart Manager.  If Access Denied, continue install rather than fail.

* BobArnson: **BREAKING CHANGE** Changed bundle version to Major.Minor.0.BuildNumber. This allows us to publish updates as Major.Minor.(GreaterThanZero).BuildNumber. MSI product version numbers remain Major.Minor.BuildNumber so major upgrades continue to work. This bundle will not upgrade from build v3.10.1124.0. If you've installed v3.10.1124.0, you must uninstall before installing a later bundle.

* BMurri: WIXBUG:3750 - Add LaunchWorkingFolder to wixstdba to facilitate processes that require a different working folder.

* SeanHall: WIXBUG:4609 - Fix incorrect use of BVariantCopy by creating the new method BVariantSetValue.

* SeanHall: WIXBUG:4608 - Fix bug in mbapreq where it wouldn't reload the bootstrapper if there was a mix of installed and uninstalled prerequisites.

## WixBuild: Version 3.10.1124.0

* SeanHall: WIXBUG:4598 - Fix thmutil documentation.  Also backport some thmutil features/fixes from wix4.

* BobArnson: WIXBUG:4580 - Check bit mask appropriately for Burn system variables.

* SamuelS: WIXFEAT:4543 - Allow Pyro to exclude empty patch transforms.

* HeathS: WIXBUG:4542 - Pad package sequence number log file names for proper sorting

* HeathS: Add logging for hash verification and registration issues.

* HeathS: Redefine Exit\* macros as variadic macros

* SeanHall: WIXFEAT:4505 - WixHttpExtension for URL reservations.

* BobArnson: WIXBUG:4569 - Add SWAPRUN for CD(!) and NET back to the Burn stub.

* BobArnson: Add support for registering Votive into Visual Studio 2015 Preview.

* BobArnson: WiX v3.10

## WixBuild: Version 3.10.0.0<|MERGE_RESOLUTION|>--- conflicted
+++ resolved
@@ -1,13 +1,11 @@
-<<<<<<< HEAD
-* BobArnson: WIXBUG:4725 - Scrub the WixStdBA license doc and add a blurb about a missing WixStdbaLicenseUrl variable.
-
-* BobArnson: WIXBUG:4721 - Tweak RepairCommand doc.
-=======
 * BobArnson: WIXFEAT:4719 - Implement ExePackage/CommandLine:
   * Add WixBundleExecutePackageAction variable: Set to the BOOTSTRAPPER_ACTION_STATE of the package as it's about to executed.
   * Add ExePackage/CommandLine to compiler and binder.
   * Update Burn to parse CommandLine table in manifest and apply it during ExePackage execution.
->>>>>>> 3eea1e83
+
+* BobArnson: WIXBUG:4725 - Scrub the WixStdBA license doc and add a blurb about a missing WixStdbaLicenseUrl variable.
+
+* BobArnson: WIXBUG:4721 - Tweak RepairCommand doc.
 
 * SeanHall: WIXFEAT:4619 - Include WixUI dialogs and wxl files in core MSI.
 

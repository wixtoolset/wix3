--- conflicted
+++ resolved
@@ -1,8 +1,6 @@
-<<<<<<< HEAD
+* SeanHall: WIXFEAT:3933 - Make WixBundleManufacturer variable writable.
+
 * BobArnson: WIXBUG:4700 - Added blurb about SequenceType.first.
-=======
-* SeanHall: WIXFEAT:3933 - Make WixBundleManufacturer variable writable.
->>>>>>> 4a50738a
 
 * BobArnson: Project reference tweaks: 
   - Removed unnecessary reference to setupicons from x64msi.

<<<<<<< HEAD
* SeanHall: WIXBUG:4630 - Serialize all variables to the elevated Burn process.

* SeanHall: WIXFEAT:3933 - Make WixBundleManufacturer variable writable.
=======
* SeanHall: WIXBUG:4731 - Obscure hidden variable values in the logged command line.
>>>>>>> 359c8984

* BobArnson: WIXBUG:4700 - Added blurb about SequenceType.first.

* BobArnson: Project reference tweaks: 
  - Removed unnecessary reference to setupicons from x64msi.
  - Move BuildInParallel=false from global to just project that needs it

## WixBuild: Version 3.10.0.1519

* BobArnson: WIXBUG:4520 - Added blurb about using a PayloadGroup to get offline capability for .NET redist.

* BobArnson: WIXBUG:4545 - Resized button for de-DE.

* BobArnson: Add WixStdBALanguageId language and documentation.

* BobArnson: Add project output message in minimal MSBuild logging verbosity.

* BobArnson: WIXBUG:4654 - Add VS14 properties and custom actions. And, as it's a long topic, added anchors and links.

* BobArnson: WIXBUG:4617 - Added 4.5.2 package group information to doc. Also mentioned that some properties are new to WiX v3.10.

* BobArnson: WixBroadcastSettingChange and WixBroadcastEnvironmentChange custom actions to WixUtilExtension.

* SeanHall: WIXBUG:4393 - Fix BOOTSTRAPPER_REQUEST_STATE_CACHE.

* thfabba: WIXBUG:4681 - Corrected return type on the lone WOW64 redirection function that returns a BOOLEAN instead of BOOL.

* SeanHall: WIXBUG:4689 - Fix hidden numeric and version variables.

## WixBuild: Version 3.10.0.1502

* BobArnson: WIXBUG:3872 - Added note that CLR v2.0 is required in WiX v3.10 and that CLR v4.0 will be the minimum required in WiX v3.11.

* SeanHall: WIXBUG:4685 - Fix bug in mbahost where it didn't bind as the LegacyV2Runtime when necessary.

* SeanHall: WIXBUG:4669 - Fix bug in mbahost where it assumed that the CLRCreateInstance function was implemented when it exists.

* SeanHall: WIXBUG:4646 - Allow sharing the whole drive with util:FileShare.

* SeanHall: WIXBUG:4647 - Format ConfirmCancelMessage in WixStdBA.

* SeanHall: WIXFEAT:4496 - Make WixStdBA load the text for named editboxes.

* SeanHall: WIXBUG:4480 - Remove non-standard and unnecessary regex contructs from wix.xsd.

## WixBuild: Version 3.10.0.1403

* BobArnson: WIXBUG:4662 - Add WIX_IS_NETFRAMEWORK_4XX_OR_LATER_INSTALLED SetProperty custom actions to WixNetfxExtension.

* BobArnson: WIXBUG:4611 - Eliminate mysteriously doubled .pkgdef content.

* BobArnson: WIXBUG:4610 - Write RegisterPerfmonManifest CustomActionData correctly.

* BobArnson: WIXBUG:4589 - Catch exceptions from Version when passing in arbitrary strings. For bundles, try to recover a three-part version number.

* STunney: WIXBUG:4187 - Melt doesn't export Binary or Icon tables

* BobArnson: WIXBUG:4553 - Fix Lux generator to exclude any files with non-fragment sections. Fix Lux custom actions to have proper config.

* PhillHogland: WIXBUG:4592 - Register named process, in another user's context with Restart Manager.  If Access Denied, continue install rather than fail.

* BobArnson: **BREAKING CHANGE** Changed bundle version to Major.Minor.0.BuildNumber. This allows us to publish updates as Major.Minor.(GreaterThanZero).BuildNumber. MSI product version numbers remain Major.Minor.BuildNumber so major upgrades continue to work. This bundle will not upgrade from build v3.10.1124.0. If you've installed v3.10.1124.0, you must uninstall before installing a later bundle.

* BMurri: WIXBUG:3750 - Add LaunchWorkingFolder to wixstdba to facilitate processes that require a different working folder.

* SeanHall: WIXBUG:4609 - Fix incorrect use of BVariantCopy by creating the new method BVariantSetValue.

* SeanHall: WIXBUG:4608 - Fix bug in mbapreq where it wouldn't reload the bootstrapper if there was a mix of installed and uninstalled prerequisites.

## WixBuild: Version 3.10.1124.0

* SeanHall: WIXBUG:4598 - Fix thmutil documentation.  Also backport some thmutil features/fixes from wix4.

* BobArnson: WIXBUG:4580 - Check bit mask appropriately for Burn system variables.

* SamuelS: WIXFEAT:4543 - Allow Pyro to exclude empty patch transforms.

* HeathS: WIXBUG:4542 - Pad package sequence number log file names for proper sorting

* HeathS: Add logging for hash verification and registration issues.

* HeathS: Redefine Exit\* macros as variadic macros

* SeanHall: WIXFEAT:4505 - WixHttpExtension for URL reservations.

* BobArnson: WIXBUG:4569 - Add SWAPRUN for CD(!) and NET back to the Burn stub.

* BobArnson: Add support for registering Votive into Visual Studio 2015 Preview.

* BobArnson: WiX v3.10

## WixBuild: Version 3.10.0.0<|MERGE_RESOLUTION|>--- conflicted
+++ resolved
@@ -1,10 +1,8 @@
-<<<<<<< HEAD
+* SeanHall: WIXBUG:4731 - Obscure hidden variable values in the logged command line.
+
 * SeanHall: WIXBUG:4630 - Serialize all variables to the elevated Burn process.
 
 * SeanHall: WIXFEAT:3933 - Make WixBundleManufacturer variable writable.
-=======
-* SeanHall: WIXBUG:4731 - Obscure hidden variable values in the logged command line.
->>>>>>> 359c8984
 
 * BobArnson: WIXBUG:4700 - Added blurb about SequenceType.first.
 

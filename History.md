<<<<<<< HEAD
* BobArnson: Add WixStdBALanguageId language and documentation.

* BobArnson: Add project output message in minimal MSBuild logging verbosity.

* BobArnson: WIXBUG:4654 - Add VS14 properties and custom actions. And, as it's a long topic, added anchors and links.

* BobArnson: WIXBUG:4617 - Added 4.5.2 package group information to doc. Also mentioned that some properties are new to WiX v3.10.

* BobArnson: WixBroadcastSettingChange and WixBroadcastEnvironmentChange custom actions to WixUtilExtension.

* SeanHall: WIXBUG:4393 - Fix BOOTSTRAPPER_REQUEST_STATE_CACHE.
=======
* BobArnson: WIXBUG:4545 - Resized button for de-DE.
>>>>>>> c2dd6f86

* thfabba: WIXBUG:4681 - Corrected return type on the lone WOW64 redirection function that returns a BOOLEAN instead of BOOL.

* SeanHall: WIXBUG:4689 - Fix hidden numeric and version variables.

## WixBuild: Version 3.10.0.1502

* BobArnson: WIXBUG:3872 - Added note that CLR v2.0 is required in WiX v3.10 and that CLR v4.0 will be the minimum required in WiX v3.11.

* SeanHall: WIXBUG:4685 - Fix bug in mbahost where it didn't bind as the LegacyV2Runtime when necessary.

* SeanHall: WIXBUG:4669 - Fix bug in mbahost where it assumed that the CLRCreateInstance function was implemented when it exists.

* SeanHall: WIXBUG:4646 - Allow sharing the whole drive with util:FileShare.

* SeanHall: WIXBUG:4647 - Format ConfirmCancelMessage in WixStdBA.

* SeanHall: WIXFEAT:4496 - Make WixStdBA load the text for named editboxes.

* SeanHall: WIXBUG:4480 - Remove non-standard and unnecessary regex contructs from wix.xsd.

## WixBuild: Version 3.10.0.1403

* BobArnson: WIXBUG:4662 - Add WIX_IS_NETFRAMEWORK_4XX_OR_LATER_INSTALLED SetProperty custom actions to WixNetfxExtension.

* BobArnson: WIXBUG:4611 - Eliminate mysteriously doubled .pkgdef content.

* BobArnson: WIXBUG:4610 - Write RegisterPerfmonManifest CustomActionData correctly.

* BobArnson: WIXBUG:4589 - Catch exceptions from Version when passing in arbitrary strings. For bundles, try to recover a three-part version number.

* STunney: WIXBUG:4187 - Melt doesn't export Binary or Icon tables

* BobArnson: WIXBUG:4553 - Fix Lux generator to exclude any files with non-fragment sections. Fix Lux custom actions to have proper config.

* PhillHogland: WIXBUG:4592 - Register named process, in another user's context with Restart Manager.  If Access Denied, continue install rather than fail.

* BobArnson: **BREAKING CHANGE** Changed bundle version to Major.Minor.0.BuildNumber. This allows us to publish updates as Major.Minor.(GreaterThanZero).BuildNumber. MSI product version numbers remain Major.Minor.BuildNumber so major upgrades continue to work. This bundle will not upgrade from build v3.10.1124.0. If you've installed v3.10.1124.0, you must uninstall before installing a later bundle.

* BMurri: WIXBUG:3750 - Add LaunchWorkingFolder to wixstdba to facilitate processes that require a different working folder.

* SeanHall: WIXBUG:4609 - Fix incorrect use of BVariantCopy by creating the new method BVariantSetValue.

* SeanHall: WIXBUG:4608 - Fix bug in mbapreq where it wouldn't reload the bootstrapper if there was a mix of installed and uninstalled prerequisites.

## WixBuild: Version 3.10.1124.0

* SeanHall: WIXBUG:4598 - Fix thmutil documentation.  Also backport some thmutil features/fixes from wix4.

* BobArnson: WIXBUG:4580 - Check bit mask appropriately for Burn system variables.

* SamuelS: WIXFEAT:4543 - Allow Pyro to exclude empty patch transforms.

* HeathS: WIXBUG:4542 - Pad package sequence number log file names for proper sorting

* HeathS: Add logging for hash verification and registration issues.

* HeathS: Redefine Exit\* macros as variadic macros

* SeanHall: WIXFEAT:4505 - WixHttpExtension for URL reservations.

* BobArnson: WIXBUG:4569 - Add SWAPRUN for CD(!) and NET back to the Burn stub.

* BobArnson: Add support for registering Votive into Visual Studio 2015 Preview.

* BobArnson: WiX v3.10

## WixBuild: Version 3.10.0.0<|MERGE_RESOLUTION|>--- conflicted
+++ resolved
@@ -1,4 +1,5 @@
-<<<<<<< HEAD
+* BobArnson: WIXBUG:4545 - Resized button for de-DE.
+
 * BobArnson: Add WixStdBALanguageId language and documentation.
 
 * BobArnson: Add project output message in minimal MSBuild logging verbosity.
@@ -10,9 +11,6 @@
 * BobArnson: WixBroadcastSettingChange and WixBroadcastEnvironmentChange custom actions to WixUtilExtension.
 
 * SeanHall: WIXBUG:4393 - Fix BOOTSTRAPPER_REQUEST_STATE_CACHE.
-=======
-* BobArnson: WIXBUG:4545 - Resized button for de-DE.
->>>>>>> c2dd6f86
 
 * thfabba: WIXBUG:4681 - Corrected return type on the lone WOW64 redirection function that returns a BOOLEAN instead of BOOL.
 

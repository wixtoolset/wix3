--- conflicted
+++ resolved
@@ -1,10 +1,6 @@
-<<<<<<< HEAD
-* BobArnson: WIXBUG:4569 - Add SWAPRUN for CD(!) and NET back to the Burn stub.
-=======
 * SeanHall: WIXFEAT:4505 - WixHttpExtension for URL reservations.
 
-## WixBuild: Version 3.9.1006.0
->>>>>>> 6d5026c4
+* BobArnson: WIXBUG:4569 - Add SWAPRUN for CD(!) and NET back to the Burn stub.
 
 * BobArnson: Add support for registering Votive into Visual Studio 2015 Preview.
 

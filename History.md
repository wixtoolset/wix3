<<<<<<< HEAD
* BobArnson: Project reference tweaks: 
  - Removed unnecessary reference to setupicons from x64msi.
  - Move BuildInParallel=false from global to just project that needs it
=======
## WixBuild: Version 3.10.0.1519
>>>>>>> 89d02ee2

* BobArnson: WIXBUG:4520 - Added blurb about using a PayloadGroup to get offline capability for .NET redist.

* BobArnson: WIXBUG:4545 - Resized button for de-DE.

* BobArnson: Add WixStdBALanguageId language and documentation.

* BobArnson: Add project output message in minimal MSBuild logging verbosity.

* BobArnson: WIXBUG:4654 - Add VS14 properties and custom actions. And, as it's a long topic, added anchors and links.

* BobArnson: WIXBUG:4617 - Added 4.5.2 package group information to doc. Also mentioned that some properties are new to WiX v3.10.

* BobArnson: WixBroadcastSettingChange and WixBroadcastEnvironmentChange custom actions to WixUtilExtension.

* SeanHall: WIXBUG:4393 - Fix BOOTSTRAPPER_REQUEST_STATE_CACHE.

* thfabba: WIXBUG:4681 - Corrected return type on the lone WOW64 redirection function that returns a BOOLEAN instead of BOOL.

* SeanHall: WIXBUG:4689 - Fix hidden numeric and version variables.

## WixBuild: Version 3.10.0.1502

* BobArnson: WIXBUG:3872 - Added note that CLR v2.0 is required in WiX v3.10 and that CLR v4.0 will be the minimum required in WiX v3.11.

* SeanHall: WIXBUG:4685 - Fix bug in mbahost where it didn't bind as the LegacyV2Runtime when necessary.

* SeanHall: WIXBUG:4669 - Fix bug in mbahost where it assumed that the CLRCreateInstance function was implemented when it exists.

* SeanHall: WIXBUG:4646 - Allow sharing the whole drive with util:FileShare.

* SeanHall: WIXBUG:4647 - Format ConfirmCancelMessage in WixStdBA.

* SeanHall: WIXFEAT:4496 - Make WixStdBA load the text for named editboxes.

* SeanHall: WIXBUG:4480 - Remove non-standard and unnecessary regex contructs from wix.xsd.

## WixBuild: Version 3.10.0.1403

* BobArnson: WIXBUG:4662 - Add WIX_IS_NETFRAMEWORK_4XX_OR_LATER_INSTALLED SetProperty custom actions to WixNetfxExtension.

* BobArnson: WIXBUG:4611 - Eliminate mysteriously doubled .pkgdef content.

* BobArnson: WIXBUG:4610 - Write RegisterPerfmonManifest CustomActionData correctly.

* BobArnson: WIXBUG:4589 - Catch exceptions from Version when passing in arbitrary strings. For bundles, try to recover a three-part version number.

* STunney: WIXBUG:4187 - Melt doesn't export Binary or Icon tables

* BobArnson: WIXBUG:4553 - Fix Lux generator to exclude any files with non-fragment sections. Fix Lux custom actions to have proper config.

* PhillHogland: WIXBUG:4592 - Register named process, in another user's context with Restart Manager.  If Access Denied, continue install rather than fail.

* BobArnson: **BREAKING CHANGE** Changed bundle version to Major.Minor.0.BuildNumber. This allows us to publish updates as Major.Minor.(GreaterThanZero).BuildNumber. MSI product version numbers remain Major.Minor.BuildNumber so major upgrades continue to work. This bundle will not upgrade from build v3.10.1124.0. If you've installed v3.10.1124.0, you must uninstall before installing a later bundle.

* BMurri: WIXBUG:3750 - Add LaunchWorkingFolder to wixstdba to facilitate processes that require a different working folder.

* SeanHall: WIXBUG:4609 - Fix incorrect use of BVariantCopy by creating the new method BVariantSetValue.

* SeanHall: WIXBUG:4608 - Fix bug in mbapreq where it wouldn't reload the bootstrapper if there was a mix of installed and uninstalled prerequisites.

## WixBuild: Version 3.10.1124.0

* SeanHall: WIXBUG:4598 - Fix thmutil documentation.  Also backport some thmutil features/fixes from wix4.

* BobArnson: WIXBUG:4580 - Check bit mask appropriately for Burn system variables.

* SamuelS: WIXFEAT:4543 - Allow Pyro to exclude empty patch transforms.

* HeathS: WIXBUG:4542 - Pad package sequence number log file names for proper sorting

* HeathS: Add logging for hash verification and registration issues.

* HeathS: Redefine Exit\* macros as variadic macros

* SeanHall: WIXFEAT:4505 - WixHttpExtension for URL reservations.

* BobArnson: WIXBUG:4569 - Add SWAPRUN for CD(!) and NET back to the Burn stub.

* BobArnson: Add support for registering Votive into Visual Studio 2015 Preview.

* BobArnson: WiX v3.10

## WixBuild: Version 3.10.0.0<|MERGE_RESOLUTION|>--- conflicted
+++ resolved
@@ -1,10 +1,8 @@
-<<<<<<< HEAD
 * BobArnson: Project reference tweaks: 
   - Removed unnecessary reference to setupicons from x64msi.
   - Move BuildInParallel=false from global to just project that needs it
-=======
+
 ## WixBuild: Version 3.10.0.1519
->>>>>>> 89d02ee2
 
 * BobArnson: WIXBUG:4520 - Added blurb about using a PayloadGroup to get offline capability for .NET redist.
 

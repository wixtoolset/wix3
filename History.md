--- conflicted
+++ resolved
@@ -1,10 +1,6 @@
-<<<<<<< HEAD
-* HeathS: Add logging for hash verification and registration issues.
-=======
 * HeathS: WIXBUG:4542 - Pad package sequence number log file names for proper sorting
 
-## WixBuild: Version 3.9.901.0
->>>>>>> 357a42e9
+* HeathS: Add logging for hash verification and registration issues.
 
 * HeathS: Redefine Exit\* macros as variadic macros
 

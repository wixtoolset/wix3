--- conflicted
+++ resolved
@@ -1,8 +1,6 @@
-<<<<<<< HEAD
+* BobArnson: WIXBUG:4716 - If a .wxl file is missing strings added in v3.10, duplicate the generic string from v3.9. Add support for doing so to locutil.
+
 ## WixBuild: Version 3.10.0.1719
-=======
-* BobArnson: WIXBUG:4716 - If a .wxl file is missing strings added in v3.10, duplicate the generic string from v3.9. Add support for doing so to locutil.
->>>>>>> 1af28777
 
 * SeanHall: WIXBUG:4761 - Use the package's exit code to tell if the prereq was installed.
 

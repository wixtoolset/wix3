<<<<<<< HEAD
* SeanHall: WIXFEAT:3736 - Add WixBundleExecutePackageCacheFolder variable.

* SeanHall: WIXBUG:3890 - put Burn command line arguments first when launching unelevated parent process since malformed user arguments created an infinite loop.

* SeanHall: WIXBUG:3951 - Document limitations of VersionVariables and create NormalizeVersion method.

* RobMen: WIXBUG:4288 - do not mask error code when testing file size of payload in cache.

* RobMen: Point to new page for linker error 217 to fix WIXBUG:4208.
=======
* RobMen: WIXBUG:4243 - use hashes to verify bundled packages by default.
>>>>>>> ef67bd0c

## WixBuild: Version 3.9.526.0

* BobArnson: WIXBUG:3701 - Add a check for file size when verifying cab cache.

* BobArnson: WIXBUG:4134 - Add <UI> overrides to WixUI localization for pt-BR.

* BobArnson: WIXBUG:4192 - Guard against a null.

* BobArnson: WIXBUG:4125 - Clarify doc.

* STunney: WIXBUG:4434 - Assert maximum patch baseline id length (because of MSI limitation in transform substorage ids).

* BobArnson: WIXFEAT:2742 - Add ProcessorArchitecture Burn variable.

* BobArnson: WIXFEAT:4378 - Add WixBundleOriginalSourceFolder variable (WixBundleOriginalSource minus file name).

* BobArnson: WIXBUG:4418 - Release strings and remove dead code.

* SeanHall: WIXFEAT:4161 - Add the PrereqSupportPackage attribute to all package types so that more than one package can be installed by the Prereq BA, and the MbaPrereqPackage can be conditionally installed.

* SeanHall: WIXFEAT:4413 - Add IBootstrapperApplication::OnApplyNumberOfPhases.

* BobArnson: WIXBUG:4215 - Clarify all the elements that switch bitness based on -arch/InstallerPlatform.

* SeanHall: WIXBUG:3835 - Fix progress bug when extracting multiple packages from a container.

* BobArnson: WIXBUG:4410 - Fix MediaTemplate/@CompressionLevel and ensure that when it's not specified, the default compression level takes effect.

* BobArnson: WIXBUG:4394 - Enforce a maximum include nesting depth of 1024 to avoid stack overflows when files include themselves.

* johnbuuck: WIXBUG:4279 - Add support for MSBuild version 12.0.

* mavxg: WIXFEAT:4373 - Add LogonAsBatchJob to WixUtilExtension.User

* SeanHall: WIXFEAT:4329 - Change the type of the Cache attribute to the new YesNoAlwaysType, and make the engine always cache a package if Cache is set to always.

* SeanHall: WIXBUG:3978 - Add InstallCondition to BootstrapperApplicationData.xml.

* HeathS: Don't fail uninstall when planned package was removed by related bundle. Don't repair dependent bundles when upgrading a patch or addon bundle.

* AndySt: Update Registration key was being deleted during a bundle to bundle upgrade. Added version check so that only if the version was the same would the key be deleted.

* AndySt: Skip the repair of the related bundle if it has the same provider key as an embedded bundle that is being installed, so only V2 of the patch bundle is on the machine at the end.

* AndySt: Add /DisableSystemRestore switch and /OriginalSource switch /OriginalSource is used when authoring embedded bundles so it can look to the parent's original location instead of the package cached location that it is run from.

* HeathS: Make sure enough memory is allocated for compatible packages.

* HeathS: Uninstall compatible orphaned MSI packages.

* HeathS: Allow package downgrades for related bundles with proper ref-counting. Make sure packages register their identities in the provider registry.

## WixBuild: Version 3.9.421.0

* steveOgilvie/BobArnson: Add to WixStdBA the WixBundleFileVersion variable that's set to the file version of the bundle .exe.

* SeanHall: WIXBUG:4163 - For references to Microsoft.Deployment.WindowsInstaller.dll in managed Custom Action projects, set Private=True in case it's installed in the GAC.

* BobArnson: WIXBUG:4361 - Clarify error message.

* BobArnson: WIXBUG:4384 - Add MsuPackage back as supporting RemotePayload.

* STunney/BobArnson: WIXFEAT:4239 - Add option to not extract the .msi when melting .wixpdbs. Don't leave temporary cabinet files behind (unless -notidy is in effect).

* BobArnson: WIXBUG:4331 - guard against null registry keys

* BobArnson: WIXBUG:4301 - don't cross the HRESULTs and Win32 error codes; it would be bad.

* SeanHall: WIXBUG:3914 - !(bind.packageVersion.PackageID) isn't expanded in bundle.

* RobMen: WIXBUG:4228 - send TRUE to WM_ENDSESSION to correctly inform applications to close.

* RobMen: WIXBUG:4285 - Fix typo in documentation.

* RobMen: WIXFEAT:4234 - Remove ClickThrough.

* SeanHall: WIXFEAT:4233 - Add ProductCode, UpgradeCode, and Version to BootstrapperApplicationData.xml.

* WIXBUG:3883 - Retry on IIS ERROR_TRANSACTIONAL_CONFLICT too

* SeanHall: WIXFEAT:4292 - Don't assume downgrade if already detected major upgrade.

## WixBuild: Version 3.9.120.0

* BobArnson: WIXBUG:4271 - Warn when using a RemotePayload package that isn't explicitly set @Compressed="no".

* BobArnson: WIXBUG:4263 - Add WixMsmqExtension.dll back to binaries .zip.

* BobArnson: WIXBUG:4272 - Omit custom (and therefore un-Google-able) HRESULT for failed launch conditions on the failed page of WixStdBA.

* BobArnson: WIXBUG:4077 - Add log entry for the bal:Condition message itself.

## WixBuild: Version 3.9.16.0

* rjvdboon: WIXBUG:4089 - Remove SimpleTypes from help table of contents.

* jchoover: WIXFEAT:4194 - Move DownloadUrl functionality from engine to dutil.

* jhennessey: WIXFEAT:3169 - Add support for upgrade code-based product search.

* jchoover: WIXFEAT:4193 - Added searching for bundles via upgrade code and querying bundle properties via provider code.

## WixBuild: Version 3.9.10.0

* BMurri: WIXBUG:4225 - DTF: InstallPathMap didn't accept identifiers differing only by case.

## WixBuild: Version 3.9.02.0

* BMurri: WIXBUG:4174 - Prevent unneeded build errors when generating delta patches with long file ids.

* BMurri: WIXBUG:3326 - project harvester now unescapes linked files with spaces.

* BobArnson: Support building on VS2013 only. Make SQL CE optional.

* RobMen: WiX v3.9

## WixBuild: Version 3.9.0.0<|MERGE_RESOLUTION|>--- conflicted
+++ resolved
@@ -1,4 +1,5 @@
-<<<<<<< HEAD
+* RobMen: WIXBUG:4243 - use hashes to verify bundled packages by default.
+
 * SeanHall: WIXFEAT:3736 - Add WixBundleExecutePackageCacheFolder variable.
 
 * SeanHall: WIXBUG:3890 - put Burn command line arguments first when launching unelevated parent process since malformed user arguments created an infinite loop.
@@ -8,9 +9,6 @@
 * RobMen: WIXBUG:4288 - do not mask error code when testing file size of payload in cache.
 
 * RobMen: Point to new page for linker error 217 to fix WIXBUG:4208.
-=======
-* RobMen: WIXBUG:4243 - use hashes to verify bundled packages by default.
->>>>>>> ef67bd0c
 
 ## WixBuild: Version 3.9.526.0
 

<<<<<<< HEAD
* steveOgilvie/BobArnson: Add to WixStdBA the WixBundleFileVersion variable that's set to the file version of the bundle .exe.

* BobArnson: WIXBUG:4361 - Clarify error message.

* BobArnson: WIXBUG:4384 - Add MsuPackage back as supporting RemotePayload.
=======
* HeathS: Don't fail uninstall when planned package was removed by related bundle. Don't repair dependent bundles when upgrading a patch or addon bundle.

* AndySt: Update Registration key was being deleted during a bundle to bundle upgrade. Added version check so that only if the version was the same would the key be deleted.

* AndySt: Skip the repair of the related bundle if it has the same provider key as an embedded bundle that is being installed, so only V2 of the patch bundle is on the machine at the end.

* AndySt: Add /DisableSystemRestore switch and /OriginalSource switch /OriginalSource is used when authoring embedded bundles so it can look to the parent's original location instead of the package cached location that it is run from.

* HeathS: Make sure enough memory is allocated for compatible packages.

* HeathS: Uninstall compatible orphaned MSI packages.

* HeathS: Allow package downgrades for related bundles with proper ref-counting. Make sure packages register their identities in the provider registry.
>>>>>>> a448a60e

* STunney/BobArnson: WIXFEAT:4239 - Add option to not extract the .msi when melting .wixpdbs. Don't leave temporary cabinet files behind (unless -notidy is in effect).

* BobArnson: WIXBUG:4331 - guard against null registry keys

* BobArnson: WIXBUG:4301 - don't cross the HRESULTs and Win32 error codes; it would be bad.

* RobMen: WIXBUG:4228 - send TRUE to WM_ENDSESSION to correctly inform applications to close.

* RobMen: WIXBUG:4285 - Fix typo in documentation.

* RobMen: WIXFEAT:4234 - Remove ClickThrough.

* SeanHall: WIXFEAT:4292 - Add ProductCode, UpgradeCode, and Version to BootstrapperApplicationData.xml.

* WIXBUG:3883 - Retry on IIS ERROR_TRANSACTIONAL_CONFLICT too

* SeanHall: WIXFEAT:4292 - Don't assume downgrade if already detected major upgrade.

## WixBuild: Version 3.9.120.0

* BobArnson: WIXBUG:4271 - Warn when using a RemotePayload package that isn't explicitly set @Compressed="no".

* BobArnson: WIXBUG:4263 - Add WixMsmqExtension.dll back to binaries .zip.

* BobArnson: WIXBUG:4272 - Omit custom (and therefore un-Google-able) HRESULT for failed launch conditions on the failed page of WixStdBA.

* BobArnson: WIXBUG:4077 - Add log entry for the bal:Condition message itself.

## WixBuild: Version 3.9.16.0

* rjvdboon: WIXBUG:4089 - Remove SimpleTypes from help table of contents.

* jchoover: WIXFEAT:4194 - Move DownloadUrl functionality from engine to dutil.

* jhennessey: WIXFEAT:3169 - Add support for upgrade code-based product search.

* jchoover: WIXFEAT:4193 - Added searching for bundles via upgrade code and querying bundle properties via provider code.

## WixBuild: Version 3.9.10.0

* BMurri: WIXBUG:4225 - DTF: InstallPathMap didn't accept identifiers differing only by case.

## WixBuild: Version 3.9.02.0

* BMurri: WIXBUG:4174 - Prevent unneeded build errors when generating delta patches with long file ids.

* BMurri: WIXBUG:3326 - project harvester now unescapes linked files with spaces.

* BobArnson: Support building on VS2013 only. Make SQL CE optional.

* RobMen: WiX v3.9

## WixBuild: Version 3.9.0.0<|MERGE_RESOLUTION|>--- conflicted
+++ resolved
@@ -1,10 +1,3 @@
-<<<<<<< HEAD
-* steveOgilvie/BobArnson: Add to WixStdBA the WixBundleFileVersion variable that's set to the file version of the bundle .exe.
-
-* BobArnson: WIXBUG:4361 - Clarify error message.
-
-* BobArnson: WIXBUG:4384 - Add MsuPackage back as supporting RemotePayload.
-=======
 * HeathS: Don't fail uninstall when planned package was removed by related bundle. Don't repair dependent bundles when upgrading a patch or addon bundle.
 
 * AndySt: Update Registration key was being deleted during a bundle to bundle upgrade. Added version check so that only if the version was the same would the key be deleted.
@@ -18,7 +11,12 @@
 * HeathS: Uninstall compatible orphaned MSI packages.
 
 * HeathS: Allow package downgrades for related bundles with proper ref-counting. Make sure packages register their identities in the provider registry.
->>>>>>> a448a60e
+
+* steveOgilvie/BobArnson: Add to WixStdBA the WixBundleFileVersion variable that's set to the file version of the bundle .exe.
+
+* BobArnson: WIXBUG:4361 - Clarify error message.
+
+* BobArnson: WIXBUG:4384 - Add MsuPackage back as supporting RemotePayload.
 
 * STunney/BobArnson: WIXFEAT:4239 - Add option to not extract the .msi when melting .wixpdbs. Don't leave temporary cabinet files behind (unless -notidy is in effect).
 

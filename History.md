<<<<<<< HEAD
## WixBuild: Version 3.10.0.1502
=======
* SeanHall: WIXBUG:4689 - Fix hidden numeric and version variables.
>>>>>>> 228a76f0

* BobArnson: WIXBUG:3872 - Added note that CLR v2.0 is required in WiX v3.10 and that CLR v4.0 will be the minimum required in WiX v3.11.

* SeanHall: WIXBUG:4685 - Fix bug in mbahost where it didn't bind as the LegacyV2Runtime when necessary.

* SeanHall: WIXBUG:4669 - Fix bug in mbahost where it assumed that the CLRCreateInstance function was implemented when it exists.

* SeanHall: WIXBUG:4646 - Allow sharing the whole drive with util:FileShare.

* SeanHall: WIXBUG:4647 - Format ConfirmCancelMessage in WixStdBA.

* SeanHall: WIXFEAT:4496 - Make WixStdBA load the text for named editboxes.

* SeanHall: WIXBUG:4480 - Remove non-standard and unnecessary regex contructs from wix.xsd.

## WixBuild: Version 3.10.0.1403

* BobArnson: WIXBUG:4662 - Add WIX_IS_NETFRAMEWORK_4XX_OR_LATER_INSTALLED SetProperty custom actions to WixNetfxExtension.

* BobArnson: WIXBUG:4611 - Eliminate mysteriously doubled .pkgdef content.

* BobArnson: WIXBUG:4610 - Write RegisterPerfmonManifest CustomActionData correctly.

* BobArnson: WIXBUG:4589 - Catch exceptions from Version when passing in arbitrary strings. For bundles, try to recover a three-part version number.

* STunney: WIXBUG:4187 - Melt doesn't export Binary or Icon tables

* BobArnson: WIXBUG:4553 - Fix Lux generator to exclude any files with non-fragment sections. Fix Lux custom actions to have proper config.

* PhillHogland: WIXBUG:4592 - Register named process, in another user's context with Restart Manager.  If Access Denied, continue install rather than fail.

* BobArnson: **BREAKING CHANGE** Changed bundle version to Major.Minor.0.BuildNumber. This allows us to publish updates as Major.Minor.(GreaterThanZero).BuildNumber. MSI product version numbers remain Major.Minor.BuildNumber so major upgrades continue to work. This bundle will not upgrade from build v3.10.1124.0. If you've installed v3.10.1124.0, you must uninstall before installing a later bundle.

* BMurri: WIXBUG:3750 - Add LaunchWorkingFolder to wixstdba to facilitate processes that require a different working folder.

* SeanHall: WIXBUG:4609 - Fix incorrect use of BVariantCopy by creating the new method BVariantSetValue.

* SeanHall: WIXBUG:4608 - Fix bug in mbapreq where it wouldn't reload the bootstrapper if there was a mix of installed and uninstalled prerequisites.

## WixBuild: Version 3.10.1124.0

* SeanHall: WIXBUG:4598 - Fix thmutil documentation.  Also backport some thmutil features/fixes from wix4.

* BobArnson: WIXBUG:4580 - Check bit mask appropriately for Burn system variables.

* SamuelS: WIXFEAT:4543 - Allow Pyro to exclude empty patch transforms.

* HeathS: WIXBUG:4542 - Pad package sequence number log file names for proper sorting

* HeathS: Add logging for hash verification and registration issues.

* HeathS: Redefine Exit\* macros as variadic macros

* SeanHall: WIXFEAT:4505 - WixHttpExtension for URL reservations.

* BobArnson: WIXBUG:4569 - Add SWAPRUN for CD(!) and NET back to the Burn stub.

* BobArnson: Add support for registering Votive into Visual Studio 2015 Preview.

* BobArnson: WiX v3.10

## WixBuild: Version 3.10.0.0<|MERGE_RESOLUTION|>--- conflicted
+++ resolved
@@ -1,8 +1,6 @@
-<<<<<<< HEAD
+* SeanHall: WIXBUG:4689 - Fix hidden numeric and version variables.
+
 ## WixBuild: Version 3.10.0.1502
-=======
-* SeanHall: WIXBUG:4689 - Fix hidden numeric and version variables.
->>>>>>> 228a76f0
 
 * BobArnson: WIXBUG:3872 - Added note that CLR v2.0 is required in WiX v3.10 and that CLR v4.0 will be the minimum required in WiX v3.11.
 

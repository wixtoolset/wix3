--- conflicted
+++ resolved
@@ -1,10 +1,6 @@
-<<<<<<< HEAD
-* HeathS: Redefine Exit\* macros as variadic macros
-=======
 * HeathS: Add logging for hash verification and registration issues.
 
-## WixBuild: Version 3.9.901.0
->>>>>>> 9a953b00
+* HeathS: Redefine Exit\* macros as variadic macros
 
 * SeanHall: WIXFEAT:4505 - WixHttpExtension for URL reservations.
 

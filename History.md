--- conflicted
+++ resolved
@@ -1,10 +1,6 @@
-<<<<<<< HEAD
-* SeanHall: WIXFEAT:4505 - WixHttpExtension for URL reservations.
-=======
 * HeathS: Redefine Exit\* macros as variadic macros
 
-## WixBuild: Version 3.9.901.0
->>>>>>> a840647b
+* SeanHall: WIXFEAT:4505 - WixHttpExtension for URL reservations.
 
 * BobArnson: WIXBUG:4569 - Add SWAPRUN for CD(!) and NET back to the Burn stub.
 

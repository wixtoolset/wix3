--- conflicted
+++ resolved
@@ -1,10 +1,8 @@
-<<<<<<< HEAD
+* SeanHall: WIXBUG:4761 - Use the package's exit code to tell if the prereq was installed.
+
 * BobArnson: WIXBUG:4734 - Rewrote type-51 CAs using SetProperty.
 
 * BobArnson: WIXFEAT:4720 - Added bind-time variables for .NET Framework package groups detect condition, install condition, and package directories.
-=======
-* SeanHall: WIXBUG:4761 - Use the package's exit code to tell if the prereq was installed.
->>>>>>> 03cd9e21
 
 * HeathS: Add VSIX property for VS2015 and fix searches for previous versions.
 

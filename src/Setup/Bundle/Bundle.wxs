--- conflicted
+++ resolved
@@ -26,13 +26,10 @@
           <Payload SourceFile='..\..\..\License.txt' />
         </BootstrapperApplicationRef>
 
-<<<<<<< HEAD
         <util:RegistrySearchRef Id="NETFRAMEWORK35_SP_LEVEL" />
 
         <Variable Name="MbaNetfxPackageId" Value="!(wix.WixMbaPrereqPackageId)" />
 
-=======
->>>>>>> ed63c19d
         <Chain>
             <PackageGroupRef Id='NetFx462Redist' />
             <PackageGroupRef Id='WixPackages' />

<?xml version="1.0" encoding="utf-8"?>
<!--
  <copyright file="tables.xml" company="Outercurve Foundation">
    Copyright (c) 2004, Outercurve Foundation.
    This software is released under Microsoft Reciprocal License (MS-RL).
    The license and further copyright text can be found in the file
    LICENSE.TXT at the root directory of the distribution.
  </copyright>
-->
<!--
  The table definitions for the Windows Installer XML Toolset Bal Extension.
-->
<tableDefinitions xmlns="http://schemas.microsoft.com/wix/2006/tables">
    <tableDefinition name="WixBalCondition" bootstrapperApplicationData="yes">
        <columnDefinition name="Condition" type="string" length="255" primaryKey="yes" localizable="yes"
                category="condition" description="Expression which must evaluate to TRUE in order for install to commence."/>
        <columnDefinition name="Message" type="localized" length="255" escapeIdtCharacters="yes"
                category="formatted" description="Localizable text to display when condition fails and install must abort."/>
    </tableDefinition>

    <tableDefinition name="MbaPrerequisiteSupportPackage" bootstrapperApplicationData="yes">
        <columnDefinition name="PackageId" type="string" length="255" primaryKey="yes" 
                category="identifier" description="PackageId for the Prereq BA to conditionally install."/>
    </tableDefinition>

    <tableDefinition name="WixStdbaOptions" bootstrapperApplicationData="yes">
        <columnDefinition name="SuppressOptionsUI" type="number" length="2" nullable="yes"
                maxValue="1" description="If 1, don't show Options button during install."/>
        <columnDefinition name="SuppressDowngradeFailure" type="number" length="2" nullable="yes"
                maxValue="1" description="If 1, attempts to downgrade are treated as a successful no-op."/>
        <columnDefinition name="SuppressRepair" type="number" length="2" nullable="yes"
                maxValue="1" description="If 1, don't show Repair button during maintenance."/>
        <columnDefinition name="ShowVersion" type="number" length="2" nullable="yes"
                maxValue="1" description="If 1, show the version number on the UI."/>
<<<<<<< HEAD
      <columnDefinition name="SupportCacheOnly" type="number" length="2" nullable="yes"
                maxValue="1" description="If 1, the bundle can be pre-cached using the /cache command line argument."/>
=======
        <columnDefinition name="ShowFilesInUse" type="number" length="2" nullable="yes"
                maxValue="1" description="If 1, show a special page when files are in use."/>
>>>>>>> 2ab3757e
    </tableDefinition>

    <tableDefinition name="WixStdbaOverridableVariable" bootstrapperApplicationData="yes">
        <columnDefinition name="Name" type="string" length="255" primaryKey="yes" 
                category="identifier" description="Variable name user can override."/>
    </tableDefinition>
</tableDefinitions><|MERGE_RESOLUTION|>--- conflicted
+++ resolved
@@ -32,13 +32,10 @@
                 maxValue="1" description="If 1, don't show Repair button during maintenance."/>
         <columnDefinition name="ShowVersion" type="number" length="2" nullable="yes"
                 maxValue="1" description="If 1, show the version number on the UI."/>
-<<<<<<< HEAD
-      <columnDefinition name="SupportCacheOnly" type="number" length="2" nullable="yes"
-                maxValue="1" description="If 1, the bundle can be pre-cached using the /cache command line argument."/>
-=======
         <columnDefinition name="ShowFilesInUse" type="number" length="2" nullable="yes"
                 maxValue="1" description="If 1, show a special page when files are in use."/>
->>>>>>> 2ab3757e
+        <columnDefinition name="SupportCacheOnly" type="number" length="2" nullable="yes"
+                maxValue="1" description="If 1, the bundle can be pre-cached using the /cache command line argument."/>
     </tableDefinition>
 
     <tableDefinition name="WixStdbaOverridableVariable" bootstrapperApplicationData="yes">

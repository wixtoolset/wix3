<?xml version="1.0" encoding="utf-8" ?>
<!-- Copyright (c) .NET Foundation and contributors. All rights reserved. Licensed under the Microsoft Reciprocal License. See LICENSE.TXT file in the project root for full license information. -->


<Project DefaultTargets="Build" xmlns="http://schemas.microsoft.com/developer/msbuild/2003" ToolsVersion="4.0">
  <PropertyGroup>
    <ProjectGuid>{45e4a6ac-3190-4e17-83f0-9935ffa5dc2b}</ProjectGuid>
    <OutputName>netfx</OutputName>
    <OutputType>Library</OutputType>
    <BindFiles>true</BindFiles>
    <Pedantic>true</Pedantic>
  </PropertyGroup>

  <ItemGroup>
    <Compile Include="NetFxExtension.wxs" />
    <Compile Include="NetFx1.wxs" />
    <Compile Include="NetFx1.1.wxs" />
    <Compile Include="NetFx2.wxs" />
    <Compile Include="NetFx3.wxs" />
    <Compile Include="NetFx3.5.wxs" />
    <Compile Include="NetFx4.wxs" />
    <Compile Include="NetFx4.5.wxs" />
    <Compile Include="NetFx451.wxs" />
    <Compile Include="NetFx452.wxs" />
<<<<<<< HEAD
	<Compile Include="NetFx472.wxs" />
	<Compile Include="NetFx48.wxs" />
=======
    <Compile Include="NetFx46.wxs" />
    <Compile Include="NetFx461.wxs" />
    <Compile Include="NetFx462.wxs" />
>>>>>>> 20b3ded9
    <Compile Include="NetFxExtension_x86.wxs" />
  </ItemGroup>

  <ItemGroup>
    <ProjectReference Include="..\ca\netfxca.vcxproj" />
    <ProjectReference Include="..\..\UtilExtension\wixext\WixUtilExtension.csproj" />
  </ItemGroup>

  <ItemGroup>
    <WixExtension Include="WixUtilExtension">
      <Private>False</Private>
      <HintPath>$(OutputPath_x86)WixUtilExtension.dll</HintPath>
    </WixExtension>
  </ItemGroup>

  <Import Project="$([MSBuild]::GetDirectoryNameOfFileAbove($(MSBuildProjectDirectory), wix.proj))\tools\WixBuild.targets" />
</Project><|MERGE_RESOLUTION|>--- conflicted
+++ resolved
@@ -22,14 +22,11 @@
     <Compile Include="NetFx4.5.wxs" />
     <Compile Include="NetFx451.wxs" />
     <Compile Include="NetFx452.wxs" />
-<<<<<<< HEAD
-	<Compile Include="NetFx472.wxs" />
-	<Compile Include="NetFx48.wxs" />
-=======
     <Compile Include="NetFx46.wxs" />
     <Compile Include="NetFx461.wxs" />
     <Compile Include="NetFx462.wxs" />
->>>>>>> 20b3ded9
+	<Compile Include="NetFx472.wxs" />
+	<Compile Include="NetFx48.wxs" />
     <Compile Include="NetFxExtension_x86.wxs" />
   </ItemGroup>
 

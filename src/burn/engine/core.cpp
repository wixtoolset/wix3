--- conflicted
+++ resolved
@@ -88,15 +88,7 @@
     hr = VariableInitialize(&pEngineState->variables);
     ExitOnFailure(hr, "Failed to initialize variables.");
 
-<<<<<<< HEAD
-    // retain whether burn was initially run elevated
-    hr = VariableSetNumeric(&pEngineState->variables, BURN_BUNDLE_ELEVATED, BURN_ELEVATION_STATE_UNELEVATED != pEngineState->elevationState, TRUE);
-    ExitOnFailure(hr, "Failed to overwrite the %ls built-in variable.", BURN_BUNDLE_ELEVATED);
-
-    // open attached UX container
-=======
     // Open attached UX container.
->>>>>>> 359c8984
     hr = ContainerOpenUX(&pEngineState->section, &containerContext);
     ExitOnFailure(hr, "Failed to open attached UX container.");
 
@@ -116,6 +108,7 @@
 
     LogId(REPORT_STANDARD, MSG_BURN_COMMAND_LINE, sczSanitizedCommandLine ? sczSanitizedCommandLine : L"");
 
+    // Retain whether bundle was initially run elevated.
     hr = VariableSetNumeric(&pEngineState->variables, BURN_BUNDLE_ELEVATED, BURN_ELEVATION_STATE_UNELEVATED != pEngineState->elevationState, TRUE);
     ExitOnFailure(hr, "Failed to overwrite the %ls built-in variable.", BURN_BUNDLE_ELEVATED);
 

//-------------------------------------------------------------------------------------------------
// <copyright file="dependency.cpp" company="Outercurve Foundation">
//   Copyright (c) 2004, Outercurve Foundation.
//   This software is released under Microsoft Reciprocal License (MS-RL).
//   The license and further copyright text can be found in the file
//   LICENSE.TXT at the root directory of the distribution.
// </copyright>
//
// <summary>
//    Dependency functions for Burn.
// </summary>
//-------------------------------------------------------------------------------------------------

#include "precomp.h"

// constants

#define INITIAL_STRINGDICT_SIZE 48
const LPCWSTR vcszIgnoreDependenciesDelim = L";";


// internal function declarations

static HRESULT SplitIgnoreDependencies(
    __in_z LPCWSTR wzIgnoreDependencies,
    __deref_inout_ecount_opt(*pcDependencies) DEPENDENCY** prgDependencies,
    __inout LPUINT pcDependencies
    );

static HRESULT JoinIgnoreDependencies(
    __out_z LPWSTR* psczIgnoreDependencies,
    __in_ecount(cDependencies) const DEPENDENCY* rgDependencies,
    __in UINT cDependencies
    );

static HRESULT GetIgnoredDependents(
    __in const BURN_PACKAGE* pPackage,
    __in const BURN_PLAN* pPlan,
    __deref_inout STRINGDICT_HANDLE* psdIgnoredDependents
    );

static HRESULT GetProviderInformation(
    __in HKEY hkRoot,
    __in_z LPCWSTR wzProviderKey,
    __deref_opt_out_z_opt LPWSTR* psczProviderKey,
    __deref_opt_out_z_opt LPWSTR* psczId
    );

static void CalculateDependencyActionStates(
    __in const BURN_PACKAGE* pPackage,
    __in const BOOTSTRAPPER_ACTION action,
    __out BURN_DEPENDENCY_ACTION* pDependencyExecuteAction,
    __out BURN_DEPENDENCY_ACTION* pDependencyRollbackAction
    );

static HRESULT AddPackageDependencyActions(
    __in_opt DWORD *pdwInsertSequence,
    __in const BURN_PACKAGE* pPackage,
    __in BURN_PLAN* pPlan,
    __in const BURN_DEPENDENCY_ACTION dependencyExecuteAction,
    __in const BURN_DEPENDENCY_ACTION dependencyRollbackAction
    );

static HRESULT RegisterPackageProvider(
    __in const BURN_PACKAGE* pPackage
    );

static void UnregisterPackageProvider(
    __in const BURN_PACKAGE* pPackage
    );

static HRESULT RegisterPackageDependency(
    __in BOOL fPerMachine,
    __in const BURN_PACKAGE* pPackage,
    __in_z LPCWSTR wzDependentProviderKey
    );

static void UnregisterPackageDependency(
    __in BOOL fPerMachine,
    __in const BURN_PACKAGE* pPackage,
    __in_z LPCWSTR wzDependentProviderKey
    );

static BOOL PackageProviderExists(
    __in const BURN_PACKAGE* pPackage
    );


// functions

extern "C" void DependencyUninitialize(
    __in BURN_DEPENDENCY_PROVIDER* pProvider
    )
{
    ReleaseStr(pProvider->sczKey);
    ReleaseStr(pProvider->sczVersion);
    ReleaseStr(pProvider->sczDisplayName);
    memset(pProvider, 0, sizeof(BURN_DEPENDENCY_PROVIDER));
}

extern "C" HRESULT DependencyParseProvidersFromXml(
    __in BURN_PACKAGE* pPackage,
    __in IXMLDOMNode* pixnPackage
    )
{
    HRESULT hr = S_OK;
    IXMLDOMNodeList* pixnNodes = NULL;
    DWORD cNodes = 0;
    IXMLDOMNode* pixnNode = NULL;

    // Select dependency provider nodes.
    hr = XmlSelectNodes(pixnPackage, L"Provides", &pixnNodes);
    ExitOnFailure(hr, "Failed to select dependency provider nodes.");

    // Get dependency provider node count.
    hr = pixnNodes->get_length((long*)&cNodes);
    ExitOnFailure(hr, "Failed to get the dependency provider node count.");

    if (!cNodes)
    {
        ExitFunction1(hr = S_OK);
    }

    // Allocate memory for dependency provider pointers.
    pPackage->rgDependencyProviders = (BURN_DEPENDENCY_PROVIDER*)MemAlloc(sizeof(BURN_DEPENDENCY_PROVIDER) * cNodes, TRUE);
    ExitOnNull(pPackage->rgDependencyProviders, hr, E_OUTOFMEMORY, "Failed to allocate memory for dependency providers.");

    pPackage->cDependencyProviders = cNodes;

    // Parse dependency provider elements.
    for (DWORD i = 0; i < cNodes; i++)
    {
        BURN_DEPENDENCY_PROVIDER* pDependencyProvider = &pPackage->rgDependencyProviders[i];

        hr = XmlNextElement(pixnNodes, &pixnNode, NULL);
        ExitOnFailure(hr, "Failed to get the next dependency provider node.");

        // @Key
        hr = XmlGetAttributeEx(pixnNode, L"Key", &pDependencyProvider->sczKey);
        ExitOnFailure(hr, "Failed to get the Key attribute.");

        // @Version
        hr = XmlGetAttributeEx(pixnNode, L"Version", &pDependencyProvider->sczVersion);
        if (E_NOTFOUND != hr)
        {
            ExitOnFailure(hr, "Failed to get the Version attribute.");
        }

        // @DisplayName
        hr = XmlGetAttributeEx(pixnNode, L"DisplayName", &pDependencyProvider->sczDisplayName);
        if (E_NOTFOUND != hr)
        {
            ExitOnFailure(hr, "Failed to get the DisplayName attribute.");
        }

        // @Imported
        hr = XmlGetYesNoAttribute(pixnNode, L"Imported", &pDependencyProvider->fImported);
        if (E_NOTFOUND != hr)
        {
            ExitOnFailure(hr, "Failed to get the Imported attribute.");
        }
        else
        {
            pDependencyProvider->fImported = FALSE;
            hr = S_OK;
        }

        // Prepare next iteration.
        ReleaseNullObject(pixnNode);
    }

    hr = S_OK;

LExit:
    ReleaseObject(pixnNode);
    ReleaseObject(pixnNodes);

    return hr;
}

extern "C" HRESULT DependencyDetectProviderKeyPackageId(
    __in const BURN_PACKAGE* pPackage,
    __deref_opt_out_z_opt LPWSTR* psczProviderKey,
    __deref_opt_out_z_opt LPWSTR* psczId
    )
{
    HRESULT hr = E_NOTFOUND;
    LPWSTR wzProviderKey = NULL;
    HKEY hkRoot = pPackage->fPerMachine ? HKEY_LOCAL_MACHINE : HKEY_CURRENT_USER;

    for (DWORD i = 0; i < pPackage->cDependencyProviders; ++i)
    {
        const BURN_DEPENDENCY_PROVIDER* pProvider = &pPackage->rgDependencyProviders[i];

        // Find the first package id registered for the provider key.
        hr = GetProviderInformation(hkRoot, pProvider->sczKey, psczProviderKey, psczId);
        if (E_NOTFOUND == hr)
        {
            continue;
        }
        ExitOnFailure(hr, "Failed to get the package provider information.");
    }

    // Older bundles may not have written the id so try the default.
    if (BURN_PACKAGE_TYPE_MSI == pPackage->type)
    {
        wzProviderKey = pPackage->Msi.sczProductCode;
    }

    if (wzProviderKey)
    {
        hr = GetProviderInformation(hkRoot, wzProviderKey, psczProviderKey, psczId);
        if (E_NOTFOUND == hr)
        {
            ExitFunction();
        }
        ExitOnFailure(hr, "Failed to get the package default provider information.");
    }

LExit:
    return hr;
}

extern "C" HRESULT DependencyDetectProviderKeyBundleId(
    __in BURN_REGISTRATION* pRegistration
    )
{
    HRESULT hr = S_OK;

    hr = DepGetProviderInformation(pRegistration->hkRoot, pRegistration->sczProviderKey, &pRegistration->sczDetectedProviderKeyBundleId, NULL, NULL);
    if (E_NOTFOUND == hr)
    {
        ExitFunction();
    }
    ExitOnFailure(hr, "Failed to get provider key bundle id.");

    // If a bundle id was not explicitly set, default the provider key bundle id to this bundle's provider key.
    if (!pRegistration->sczDetectedProviderKeyBundleId || !*pRegistration->sczDetectedProviderKeyBundleId)
    {
        hr = StrAllocString(&pRegistration->sczDetectedProviderKeyBundleId, pRegistration->sczProviderKey, 0);
        ExitOnFailure(hr, "Failed to initialize provider key bundle id.");
    }

LExit:
    return hr;
}

extern "C" HRESULT DependencyPlanInitialize(
    __in const BURN_ENGINE_STATE* pEngineState,
    __in BURN_PLAN* pPlan
    )
{
    HRESULT hr = S_OK;

    // The current bundle provider key should always be ignored for dependency checks.
    hr = DepDependencyArrayAlloc(&pPlan->rgPlannedProviders, &pPlan->cPlannedProviders, pEngineState->registration.sczProviderKey, NULL);
    ExitOnFailure(hr, "Failed to add the bundle provider key to the list of dependencies to ignore.");

    // Add the list of dependencies to ignore to the plan.
    if (pEngineState->sczIgnoreDependencies)
    {
        // TODO: After adding enumeration to STRINGDICT, a single STRINGDICT_HANDLE can be used everywhere.
        hr = SplitIgnoreDependencies(pEngineState->sczIgnoreDependencies, &pPlan->rgPlannedProviders, &pPlan->cPlannedProviders);
        ExitOnFailure(hr, "Failed to split the list of dependencies to ignore.");
    }

LExit:
    return hr;
}

extern "C" HRESULT DependencyAllocIgnoreDependencies(
    __in const BURN_PLAN *pPlan,
    __out_z LPWSTR* psczIgnoreDependencies
    )
{
    HRESULT hr = S_OK;

    // Join the list of dependencies to ignore for each related bundle.
    if (0 < pPlan->cPlannedProviders)
    {
        hr = JoinIgnoreDependencies(psczIgnoreDependencies, pPlan->rgPlannedProviders, pPlan->cPlannedProviders);
        ExitOnFailure(hr, "Failed to join the list of dependencies to ignore.");
    }

LExit:
    return hr;
}

extern "C" HRESULT DependencyAddIgnoreDependencies(
    __in STRINGDICT_HANDLE sdIgnoreDependencies,
    __in_z LPCWSTR wzAddIgnoreDependencies
    )
{
    HRESULT hr = S_OK;
    LPWSTR wzContext = NULL;

    // Parse through the semicolon-delimited tokens and add to the array.
    for (LPCWSTR wzToken = ::wcstok_s(const_cast<LPWSTR>(wzAddIgnoreDependencies), vcszIgnoreDependenciesDelim, &wzContext); wzToken; wzToken = ::wcstok_s(NULL, vcszIgnoreDependenciesDelim, &wzContext))
    {
        hr = DictKeyExists(sdIgnoreDependencies, wzToken);
        if (E_NOTFOUND != hr)
        {
            ExitOnFailure(hr, "Failed to check the dictionary of unique dependencies.");
        }
        else
        {
            hr = DictAddKey(sdIgnoreDependencies, wzToken);
            ExitOnFailure1(hr, "Failed to add \"%ls\" to the string dictionary.", wzToken);
        }
    }

LExit:
    return hr;
}

extern "C" BOOL DependencyDependentExists(
    __in const BURN_REGISTRATION* pRegistration,
    __in_z LPCWSTR wzDependentProviderKey
    )
{
    HRESULT hr = S_OK;

    hr = DepDependentExists(pRegistration->hkRoot, pRegistration->sczProviderKey, wzDependentProviderKey);
    return SUCCEEDED(hr);
}

extern "C" HRESULT DependencyPlanPackageBegin(
    __in BOOL fPerMachine,
    __in BURN_PACKAGE* pPackage,
    __in BURN_PLAN* pPlan
    )
{
    HRESULT hr = S_OK;
    STRINGDICT_HANDLE sdIgnoredDependents = NULL;
    DEPENDENCY* rgDependents = NULL;
    UINT cDependents = 0;
    HKEY hkHive = pPackage->fPerMachine ? HKEY_LOCAL_MACHINE : HKEY_CURRENT_USER;
    BURN_DEPENDENCY_ACTION dependencyExecuteAction = BURN_DEPENDENCY_ACTION_NONE;
    BURN_DEPENDENCY_ACTION dependencyRollbackAction = BURN_DEPENDENCY_ACTION_NONE;

    pPackage->dependencyExecute = BURN_DEPENDENCY_ACTION_NONE;
    pPackage->dependencyRollback = BURN_DEPENDENCY_ACTION_NONE;

    // Make sure the package defines at least one provider.
    if (0 == pPackage->cDependencyProviders)
    {
        LogId(REPORT_VERBOSE, MSG_DEPENDENCY_PACKAGE_SKIP_NOPROVIDERS, pPackage->sczId);
        ExitFunction1(hr = S_OK);
    }

    // Make sure the package is in the same scope as the bundle.
    if (fPerMachine != pPackage->fPerMachine)
    {
        LogId(REPORT_STANDARD, MSG_DEPENDENCY_PACKAGE_SKIP_WRONGSCOPE, pPackage->sczId, LoggingPerMachineToString(fPerMachine), LoggingPerMachineToString(pPackage->fPerMachine));
        ExitFunction1(hr = S_OK);
    }

    // If we're uninstalling the package, check if any dependents are registered.
    if (BOOTSTRAPPER_ACTION_STATE_UNINSTALL == pPackage->execute)
    {
        // Build up a list of dependents to ignore, including the current bundle.
        hr = GetIgnoredDependents(pPackage, pPlan, &sdIgnoredDependents);
        ExitOnFailure(hr, "Failed to build the list of ignored dependents.");

        // Skip the dependency check if "ALL" was authored for IGNOREDEPENDENCIES.
        hr = DictKeyExists(sdIgnoredDependents, L"ALL");
        if (E_NOTFOUND != hr)
        {
            ExitOnFailure(hr, "Failed to check if \"ALL\" was set in IGNOREDEPENDENCIES.");
        }
        else
        {
            for (DWORD i = 0; i < pPackage->cDependencyProviders; ++i)
            {
                const BURN_DEPENDENCY_PROVIDER* pProvider = &pPackage->rgDependencyProviders[i];

                hr = DepCheckDependents(hkHive, pProvider->sczKey, 0, sdIgnoredDependents, &rgDependents, &cDependents);
                if (E_FILENOTFOUND != hr)
                {
                    ExitOnFailure1(hr, "Failed dependents check on package provider: %ls", pProvider->sczKey);
                }
                else
                {
                    hr = S_OK;
                }
            }
        }
    }

    // Calculate the dependency actions before the package itself is planned.
    CalculateDependencyActionStates(pPackage, pPlan->action, &dependencyExecuteAction, &dependencyRollbackAction);

    // If dependents were found, change the action to not uninstall the package.
    if (0 < cDependents)
    {
        LogId(REPORT_STANDARD, MSG_DEPENDENCY_PACKAGE_HASDEPENDENTS, pPackage->sczId, cDependents);

        for (DWORD i = 0; i < cDependents; ++i)
        {
            const DEPENDENCY* pDependency = &rgDependents[i];
            LogId(REPORT_VERBOSE, MSG_DEPENDENCY_PACKAGE_DEPENDENT, pDependency->sczKey, LoggingStringOrUnknownIfNull(pDependency->sczName));
        }

        pPackage->fDependencyManagerWasHere = TRUE;
        pPackage->execute = BOOTSTRAPPER_ACTION_STATE_NONE;
        pPackage->rollback = BOOTSTRAPPER_ACTION_STATE_NONE;
    }
    // Use the calculated dependency actions as the provider actions if there
    // are any non-imported providers that need to be registered and the package
    // is current (not obsolete).
    else if (BOOTSTRAPPER_PACKAGE_STATE_OBSOLETE != pPackage->currentState)
    {
        BOOL fAllImportedProviders = TRUE; // assume all providers were imported.
        for (DWORD i = 0; i < pPackage->cDependencyProviders; ++i)
        {
            const BURN_DEPENDENCY_PROVIDER* pProvider = &pPackage->rgDependencyProviders[i];
            if (!pProvider->fImported)
            {
                fAllImportedProviders = FALSE;
                break;
            }
        }

        if (!fAllImportedProviders)
        {
            pPackage->providerExecute = dependencyExecuteAction;
            pPackage->providerRollback = dependencyRollbackAction;
        }
    }

    // If the package will be removed, add its providers to the growing list in the plan.
    if (BOOTSTRAPPER_ACTION_STATE_UNINSTALL == pPackage->execute)
    {
        for (DWORD i = 0; i < pPackage->cDependencyProviders; ++i)
        {
            const BURN_DEPENDENCY_PROVIDER* pProvider = &pPackage->rgDependencyProviders[i];

            hr = DepDependencyArrayAlloc(&pPlan->rgPlannedProviders, &pPlan->cPlannedProviders, pProvider->sczKey, NULL);
            ExitOnFailure1(hr, "Failed to add the package provider key \"%ls\" to the planned list.", pProvider->sczKey);
        }
    }

    pPackage->dependencyExecute = dependencyExecuteAction;
    pPackage->dependencyRollback = dependencyRollbackAction;

LExit:
    ReleaseDependencyArray(rgDependents, cDependents);
    ReleaseDict(sdIgnoredDependents);

    return hr;
}

extern "C" HRESULT DependencyPlanPackage(
    __in_opt DWORD *pdwInsertSequence,
    __in const BURN_PACKAGE* pPackage,
    __in BURN_PLAN* pPlan
    )
{
    HRESULT hr = S_OK;
    BURN_EXECUTE_ACTION* pAction = NULL;

    // If the dependency execution action is to unregister, add the dependency actions to the plan
    // *before* the provider key is potentially removed.
    if (BURN_DEPENDENCY_ACTION_UNREGISTER == pPackage->dependencyExecute)
    {
        hr = AddPackageDependencyActions(pdwInsertSequence, pPackage, pPlan, pPackage->dependencyExecute, pPackage->dependencyRollback);
        ExitOnFailure1(hr, "Failed to plan the dependency actions for package: %ls", pPackage->sczId);
    }

    // Add the provider rollback plan.
    if (BURN_DEPENDENCY_ACTION_NONE != pPackage->providerRollback)
    {
        hr = PlanAppendRollbackAction(pPlan, &pAction);
        ExitOnFailure(hr, "Failed to append provider rollback action.");

        pAction->type = BURN_EXECUTE_ACTION_TYPE_PACKAGE_PROVIDER;
        pAction->packageProvider.pPackage = const_cast<BURN_PACKAGE*>(pPackage);
        pAction->packageProvider.action = pPackage->providerRollback;

        // Put a checkpoint before the execute action so that rollback happens
        // if execute fails.
        hr = PlanExecuteCheckpoint(pPlan);
        ExitOnFailure(hr, "Failed to plan provider checkpoint action.");
    }

    // Add the provider execute plan. This comes after rollback so if something goes wrong
    // rollback will try to clean up after us.
    if (BURN_DEPENDENCY_ACTION_NONE != pPackage->providerExecute)
    {
        if (NULL != pdwInsertSequence)
        {
            hr = PlanInsertExecuteAction(*pdwInsertSequence, pPlan, &pAction);
            ExitOnFailure(hr, "Failed to insert provider execute action.");

            // Always move the sequence after this dependency action so the provider registration
            // stays in front of the inserted actions.
            ++(*pdwInsertSequence);
        }
        else
        {
            hr = PlanAppendExecuteAction(pPlan, &pAction);
            ExitOnFailure(hr, "Failed to append provider execute action.");
        }

        pAction->type = BURN_EXECUTE_ACTION_TYPE_PACKAGE_PROVIDER;
        pAction->packageProvider.pPackage = const_cast<BURN_PACKAGE*>(pPackage);
        pAction->packageProvider.action = pPackage->providerExecute;
    }

LExit:
    return hr;
}

extern "C" HRESULT DependencyPlanPackageComplete(
    __in BURN_PACKAGE* pPackage,
    __in BURN_PLAN* pPlan
    )
{
    HRESULT hr = S_OK;

    // Registration of dependencies happens here, after the package is planned to be
    // installed and all that good stuff.
    if (BURN_DEPENDENCY_ACTION_REGISTER == pPackage->dependencyExecute)
    {
        // Recalculate the dependency actions in case other operations may have changed
        // the package execution state.
        CalculateDependencyActionStates(pPackage, pPlan->action, &pPackage->dependencyExecute, &pPackage->dependencyRollback);

        // If the dependency execution action is *still* to register, add the dependency actions to the plan.
        if (BURN_DEPENDENCY_ACTION_REGISTER == pPackage->dependencyExecute)
        {
            hr = AddPackageDependencyActions(NULL, pPackage, pPlan, pPackage->dependencyExecute, pPackage->dependencyRollback);
            ExitOnFailure1(hr, "Failed to plan the dependency actions for package: %ls", pPackage->sczId);
        }
    }

LExit:
    return hr;
}

extern "C" HRESULT DependencyExecutePackageProviderAction(
    __in const BURN_EXECUTE_ACTION* pAction
    )
{
    AssertSz(BURN_EXECUTE_ACTION_TYPE_PACKAGE_PROVIDER == pAction->type, "Execute action type not supported by this function.");

    HRESULT hr = S_OK;
    const BURN_PACKAGE* pPackage = pAction->packageProvider.pPackage;

    // Register or unregister the package provider(s).
    if (BURN_DEPENDENCY_ACTION_REGISTER == pAction->packageProvider.action)
    {
        hr = RegisterPackageProvider(pPackage);
        ExitOnFailure(hr, "Failed to register the package providers.");
    }
    else if (BURN_DEPENDENCY_ACTION_UNREGISTER == pAction->packageProvider.action)
    {
        UnregisterPackageProvider(pPackage);
    }

LExit:
    if (!pPackage->fVital)
    {
        hr = S_OK;
    }

    return hr;
}

extern "C" HRESULT DependencyExecutePackageDependencyAction(
    __in BOOL fPerMachine,
    __in const BURN_EXECUTE_ACTION* pAction
    )
{
    AssertSz(BURN_EXECUTE_ACTION_TYPE_PACKAGE_DEPENDENCY == pAction->type, "Execute action type not supported by this function.");

    HRESULT hr = S_OK;
    const BURN_PACKAGE* pPackage = pAction->packageDependency.pPackage;

    // Register or unregister the bundle as a dependent of each package dependency provider.
    if (BURN_DEPENDENCY_ACTION_REGISTER == pAction->packageDependency.action)
    {
        hr = RegisterPackageDependency(fPerMachine, pPackage, pAction->packageDependency.sczBundleProviderKey);
        ExitOnFailure(hr, "Failed to register the dependency on the package provider.");
    }
    else if (BURN_DEPENDENCY_ACTION_UNREGISTER == pAction->packageDependency.action)
    {
        UnregisterPackageDependency(fPerMachine, pPackage, pAction->packageDependency.sczBundleProviderKey);
    }

LExit:
    if (!pPackage->fVital)
    {
        hr = S_OK;
    }

    return hr;
}

extern "C" HRESULT DependencyRegisterBundle(
    __in const BURN_REGISTRATION* pRegistration
    )
{
    HRESULT hr = S_OK;
    LPWSTR sczVersion = NULL;

    hr = FileVersionToStringEx(pRegistration->qwVersion, &sczVersion);
    ExitOnFailure(hr, "Failed to format the registration version string.");

    LogId(REPORT_VERBOSE, MSG_DEPENDENCY_BUNDLE_REGISTER, pRegistration->sczProviderKey, sczVersion);

    // Register the bundle provider key.
    hr = DepRegisterDependency(pRegistration->hkRoot, pRegistration->sczProviderKey, sczVersion, pRegistration->sczDisplayName, pRegistration->sczId, 0);
    ExitOnFailure(hr, "Failed to register the bundle dependency provider.");

LExit:
    ReleaseStr(sczVersion);

    return hr;
}

extern "C" HRESULT DependencyProcessDependentRegistration(
    __in const BURN_REGISTRATION* pRegistration,
    __in const BURN_DEPENDENT_REGISTRATION_ACTION* pAction
    )
{
    HRESULT hr = S_OK;

    switch (pAction->type)
    {
    case BURN_DEPENDENT_REGISTRATION_ACTION_TYPE_REGISTER:
        hr = DepRegisterDependent(pRegistration->hkRoot, pRegistration->sczProviderKey, pAction->sczDependentProviderKey, NULL, NULL, 0);
        ExitOnFailure1(hr, "Failed to register dependent: %ls", pAction->sczDependentProviderKey);
        break;

    case BURN_DEPENDENT_REGISTRATION_ACTION_TYPE_UNREGISTER:
        hr = DepUnregisterDependent(pRegistration->hkRoot, pRegistration->sczProviderKey, pAction->sczDependentProviderKey);
        ExitOnFailure1(hr, "Failed to unregister dependent: %ls", pAction->sczDependentProviderKey);
        break;

    default:
        hr = E_INVALIDARG;
        ExitOnRootFailure1(hr, "Unrecognized registration action type: %d", pAction->type);
    }

LExit:
    return hr;
}

extern "C" void DependencyUnregisterBundle(
    __in const BURN_REGISTRATION* pRegistration
    )
{
    HRESULT hr = S_OK;

    // Remove the bundle provider key.
    hr = DepUnregisterDependency(pRegistration->hkRoot, pRegistration->sczProviderKey);
    if (SUCCEEDED(hr))
    {
        LogId(REPORT_VERBOSE, MSG_DEPENDENCY_BUNDLE_UNREGISTERED, pRegistration->sczProviderKey);
    }
    else if (FAILED(hr) && E_FILENOTFOUND != hr)
    {
        LogId(REPORT_VERBOSE, MSG_DEPENDENCY_BUNDLE_UNREGISTERED_FAILED, pRegistration->sczProviderKey, hr);
    }
}

// internal functions

/********************************************************************
 SplitIgnoreDependencies - Splits a semicolon-delimited
  string into a list of unique dependencies to ignore.

*********************************************************************/
static HRESULT SplitIgnoreDependencies(
    __in_z LPCWSTR wzIgnoreDependencies,
    __deref_inout_ecount_opt(*pcDependencies) DEPENDENCY** prgDependencies,
    __inout LPUINT pcDependencies
    )
{
    HRESULT hr = S_OK;
    LPWSTR wzContext = NULL;
    STRINGDICT_HANDLE sdIgnoreDependencies = NULL;

    // Create a dictionary to hold unique dependencies.
    hr = DictCreateStringList(&sdIgnoreDependencies, INITIAL_STRINGDICT_SIZE, DICT_FLAG_CASEINSENSITIVE);
    ExitOnFailure(hr, "Failed to create the string dictionary.");

    // Parse through the semicolon-delimited tokens and add to the array.
    for (LPCWSTR wzToken = ::wcstok_s(const_cast<LPWSTR>(wzIgnoreDependencies), vcszIgnoreDependenciesDelim, &wzContext); wzToken; wzToken = ::wcstok_s(NULL, vcszIgnoreDependenciesDelim, &wzContext))
    {
        hr = DictKeyExists(sdIgnoreDependencies, wzToken);
        if (E_NOTFOUND != hr)
        {
            ExitOnFailure(hr, "Failed to check the dictionary of unique dependencies.");
        }
        else
        {
            hr = DepDependencyArrayAlloc(prgDependencies, pcDependencies, wzToken, NULL);
            ExitOnFailure1(hr, "Failed to add \"%ls\" to the list of dependencies to ignore.", wzToken);

            hr = DictAddKey(sdIgnoreDependencies, wzToken);
            ExitOnFailure1(hr, "Failed to add \"%ls\" to the string dictionary.", wzToken);
        }
    }

LExit:
    ReleaseDict(sdIgnoreDependencies);

    return hr;
}

/********************************************************************
 JoinIgnoreDependencies - Joins a list of dependencies
  to ignore into a semicolon-delimited string of unique values.

*********************************************************************/
static HRESULT JoinIgnoreDependencies(
    __out_z LPWSTR* psczIgnoreDependencies,
    __in_ecount(cDependencies) const DEPENDENCY* rgDependencies,
    __in UINT cDependencies
    )
{
    HRESULT hr = S_OK;
    STRINGDICT_HANDLE sdIgnoreDependencies = NULL;

    // Make sure we pass back an empty string if there are no dependencies.
    if (0 == cDependencies)
    {
        ExitFunction1(hr = S_OK);
    }

    // Create a dictionary to hold unique dependencies.
    hr = DictCreateStringList(&sdIgnoreDependencies, INITIAL_STRINGDICT_SIZE, DICT_FLAG_CASEINSENSITIVE);
    ExitOnFailure(hr, "Failed to create the string dictionary.");

    for (UINT i = 0; i < cDependencies; ++i)
    {
        const DEPENDENCY* pDependency = &rgDependencies[i];

        hr = DictKeyExists(sdIgnoreDependencies, pDependency->sczKey);
        if (E_NOTFOUND != hr)
        {
            ExitOnFailure(hr, "Failed to check the dictionary of unique dependencies.");
        }
        else
        {
            if (0 < i)
            {
                hr = StrAllocConcat(psczIgnoreDependencies, vcszIgnoreDependenciesDelim, 1);
                ExitOnFailure(hr, "Failed to append the string delimiter.");
            }

            hr = StrAllocConcat(psczIgnoreDependencies, pDependency->sczKey, 0);
            ExitOnFailure1(hr, "Failed to append the key \"%ls\".", pDependency->sczKey);

            hr = DictAddKey(sdIgnoreDependencies, pDependency->sczKey);
            ExitOnFailure1(hr, "Failed to add \"%ls\" to the string dictionary.", pDependency->sczKey);
        }
    }

LExit:
    ReleaseDict(sdIgnoreDependencies);

    return hr;
}

/********************************************************************
 GetIgnoredDependents - Combines the current bundle's
  provider key, packages' provider keys that are being uninstalled,
  and any ignored dependencies authored for packages into a string
  list to pass to deputil.

*********************************************************************/
static HRESULT GetIgnoredDependents(
    __in const BURN_PACKAGE* pPackage,
    __in const BURN_PLAN* pPlan,
    __deref_inout STRINGDICT_HANDLE* psdIgnoredDependents
    )
{
    HRESULT hr = S_OK;
    LPWSTR sczIgnoreDependencies = NULL;

    // Create the dictionary and add the bundle provider key initially.
    hr = DictCreateStringList(psdIgnoredDependents, INITIAL_STRINGDICT_SIZE, DICT_FLAG_CASEINSENSITIVE);
    ExitOnFailure(hr, "Failed to create the string dictionary.");

    hr = DictAddKey(*psdIgnoredDependents, pPlan->wzBundleProviderKey);
    ExitOnFailure1(hr, "Failed to add the bundle provider key \"%ls\" to the list of ignored dependencies.", pPlan->wzBundleProviderKey);

    // Add previously planned package providers to the dictionary.
    for (DWORD i = 0; i < pPlan->cPlannedProviders; ++i)
    {
        const DEPENDENCY* pDependency = &pPlan->rgPlannedProviders[i];

        hr = DictAddKey(*psdIgnoredDependents, pDependency->sczKey);
        ExitOnFailure1(hr, "Failed to add the package provider key \"%ls\" to the list of ignored dependencies.", pDependency->sczKey);
    }

    // Get the IGNOREDEPENDENCIES property if defined.
    hr = PackageGetProperty(pPackage, DEPENDENCY_IGNOREDEPENDENCIES, &sczIgnoreDependencies);
    if (E_NOTFOUND != hr)
    {
        ExitOnFailure1(hr, "Failed to get the package property: %ls", DEPENDENCY_IGNOREDEPENDENCIES);

        hr = DependencyAddIgnoreDependencies(*psdIgnoredDependents, sczIgnoreDependencies);
        ExitOnFailure(hr, "Failed to add the authored ignored dependencies to the cumulative list of ignored dependencies.");
    }
    else
    {
        hr = S_OK;
    }

LExit:
    ReleaseStr(sczIgnoreDependencies);

    return hr;
}

/********************************************************************
 GetProviderId - Gets the ID of the package given the provider key.

*********************************************************************/
static HRESULT GetProviderInformation(
    __in HKEY hkRoot,
    __in_z LPCWSTR wzProviderKey,
    __deref_opt_out_z_opt LPWSTR* psczProviderKey,
    __deref_opt_out_z_opt LPWSTR* psczId
    )
{
    HRESULT hr = S_OK;
    LPWSTR sczId = NULL;

    hr = DepGetProviderInformation(hkRoot, wzProviderKey, &sczId, NULL, NULL);
    if (E_NOTFOUND == hr)
    {
        ExitFunction();
    }
    ExitOnFailure(hr, "Failed to get the provider key package id.");

    // If the id was registered return it and exit.
    if (sczId && *sczId)
    {
        if (psczProviderKey)
        {
            hr = StrAllocString(psczProviderKey, wzProviderKey, 0);
            ExitOnFailure(hr, "Failed to copy the provider key.");
        }

        if (psczId)
        {
            *psczId = sczId;
            sczId = NULL;
        }

        ExitFunction();
    }
    else
    {
        hr = E_NOTFOUND;
    }

LExit:
<<<<<<< HEAD
    ReleaseStr(psczId);
=======
    ReleaseStr(sczId);
>>>>>>> d1122d0a

    return hr;
}

/********************************************************************
 CalculateDependencyActionStates - Calculates the dependency execute and
  rollback actions for a package.

*********************************************************************/
static void CalculateDependencyActionStates(
    __in const BURN_PACKAGE* pPackage,
    __in const BOOTSTRAPPER_ACTION action,
    __out BURN_DEPENDENCY_ACTION* pDependencyExecuteAction,
    __out BURN_DEPENDENCY_ACTION* pDependencyRollbackAction
    )
{
    switch (action)
    {
    case BOOTSTRAPPER_ACTION_UNINSTALL:
        // Always remove the dependency when uninstalling a bundle even if the package is absent.
        *pDependencyExecuteAction = BURN_DEPENDENCY_ACTION_UNREGISTER;
        break;
    case BOOTSTRAPPER_ACTION_INSTALL:
        // Always remove the dependency during rollback when installing a bundle.
        *pDependencyRollbackAction = BURN_DEPENDENCY_ACTION_UNREGISTER;
        __fallthrough;
    case BOOTSTRAPPER_ACTION_MODIFY: __fallthrough;
    case BOOTSTRAPPER_ACTION_REPAIR:
        switch (pPackage->execute)
        {
        case BOOTSTRAPPER_ACTION_STATE_NONE:
            switch (pPackage->requested)
            {
            case BOOTSTRAPPER_REQUEST_STATE_NONE:
                // Register if a newer, compatible package is already installed.
                switch (pPackage->currentState)
                {
                case BOOTSTRAPPER_PACKAGE_STATE_OBSOLETE:
                    if (PackageProviderExists(pPackage))
                    {
                        *pDependencyExecuteAction = BURN_DEPENDENCY_ACTION_REGISTER;
                    }
                    break;
                }
                break;
            case BOOTSTRAPPER_REQUEST_STATE_PRESENT: __fallthrough;
            case BOOTSTRAPPER_REQUEST_STATE_REPAIR:
                // Register if the package is requested but already installed.
                switch (pPackage->currentState)
                {
                case BOOTSTRAPPER_PACKAGE_STATE_OBSOLETE:
                    if (!PackageProviderExists(pPackage))
                    {
                        break;
                    }
                    __fallthrough;
                case BOOTSTRAPPER_PACKAGE_STATE_PRESENT: __fallthrough;
                case BOOTSTRAPPER_PACKAGE_STATE_SUPERSEDED:
                    *pDependencyExecuteAction = BURN_DEPENDENCY_ACTION_REGISTER;
                    break;
                }
                break;
            }
            break;
        case BOOTSTRAPPER_ACTION_STATE_UNINSTALL:
            *pDependencyExecuteAction = BURN_DEPENDENCY_ACTION_UNREGISTER;
            break;
        case BOOTSTRAPPER_ACTION_STATE_INSTALL: __fallthrough;
        case BOOTSTRAPPER_ACTION_STATE_MODIFY: __fallthrough;
        case BOOTSTRAPPER_ACTION_STATE_REPAIR: __fallthrough;
        case BOOTSTRAPPER_ACTION_STATE_MINOR_UPGRADE: __fallthrough;
        case BOOTSTRAPPER_ACTION_STATE_MAJOR_UPGRADE: __fallthrough;
        case BOOTSTRAPPER_ACTION_STATE_PATCH:
            *pDependencyExecuteAction = BURN_DEPENDENCY_ACTION_REGISTER;
            break;
        }
        break;
    }

    switch (*pDependencyExecuteAction)
    {
    case BURN_DEPENDENCY_ACTION_REGISTER:
        switch (pPackage->currentState)
        {
        case BOOTSTRAPPER_PACKAGE_STATE_OBSOLETE: __fallthrough;
        case BOOTSTRAPPER_PACKAGE_STATE_ABSENT: __fallthrough;
        case BOOTSTRAPPER_PACKAGE_STATE_CACHED:
            *pDependencyRollbackAction = BURN_DEPENDENCY_ACTION_UNREGISTER;
            break;
        }
        break;
    case BURN_DEPENDENCY_ACTION_UNREGISTER:
        switch (pPackage->currentState)
        {
        case BOOTSTRAPPER_PACKAGE_STATE_PRESENT: __fallthrough;
        case BOOTSTRAPPER_PACKAGE_STATE_SUPERSEDED:
            *pDependencyRollbackAction = BURN_DEPENDENCY_ACTION_REGISTER;
            break;
        }
        break;
    }
}

/********************************************************************
 AddPackageDependencyActions - Adds the dependency execute and rollback
  actions to the plan.

*********************************************************************/
static HRESULT AddPackageDependencyActions(
    __in_opt DWORD *pdwInsertSequence,
    __in const BURN_PACKAGE* pPackage,
    __in BURN_PLAN* pPlan,
    __in const BURN_DEPENDENCY_ACTION dependencyExecuteAction,
    __in const BURN_DEPENDENCY_ACTION dependencyRollbackAction
    )
{
    HRESULT hr = S_OK;
    BURN_EXECUTE_ACTION* pAction = NULL;

    // Add the rollback plan.
    if (BURN_DEPENDENCY_ACTION_NONE != dependencyRollbackAction)
    {
        hr = PlanAppendRollbackAction(pPlan, &pAction);
        ExitOnFailure(hr, "Failed to append rollback action.");

        pAction->type = BURN_EXECUTE_ACTION_TYPE_PACKAGE_DEPENDENCY;
        pAction->packageDependency.pPackage = const_cast<BURN_PACKAGE*>(pPackage);
        pAction->packageDependency.action = dependencyRollbackAction;

        hr = StrAllocString(&pAction->packageDependency.sczBundleProviderKey, pPlan->wzBundleProviderKey, 0);
        ExitOnFailure(hr, "Failed to copy the bundle dependency provider.");

        // Put a checkpoint before the execute action so that rollback happens
        // if execute fails.
        hr = PlanExecuteCheckpoint(pPlan);
        ExitOnFailure(hr, "Failed to plan dependency checkpoint action.");
    }

    // Add the execute plan. This comes after rollback so if something goes wrong
    // rollback will try to clean up after us correctly.
    if (BURN_DEPENDENCY_ACTION_NONE != dependencyExecuteAction)
    {
        if (NULL != pdwInsertSequence)
        {
            hr = PlanInsertExecuteAction(*pdwInsertSequence, pPlan, &pAction);
            ExitOnFailure(hr, "Failed to insert execute action.");

            // Always move the sequence after this dependency action so the dependency registration
            // stays in front of the inserted actions.
            ++(*pdwInsertSequence);
        }
        else
        {
            hr = PlanAppendExecuteAction(pPlan, &pAction);
            ExitOnFailure(hr, "Failed to append execute action.");
        }

        pAction->type = BURN_EXECUTE_ACTION_TYPE_PACKAGE_DEPENDENCY;
        pAction->packageDependency.pPackage = const_cast<BURN_PACKAGE*>(pPackage);
        pAction->packageDependency.action = dependencyExecuteAction;

        hr = StrAllocString(&pAction->packageDependency.sczBundleProviderKey, pPlan->wzBundleProviderKey, 0);
        ExitOnFailure(hr, "Failed to copy the bundle dependency provider.");
    }

LExit:
    return hr;
}

static HRESULT RegisterPackageProvider(
    __in const BURN_PACKAGE* pPackage
    )
{
    HRESULT hr = S_OK;
    LPWSTR wzId = NULL;
    HKEY hkRoot = pPackage->fPerMachine ? HKEY_LOCAL_MACHINE : HKEY_CURRENT_USER;

    if (pPackage->rgDependencyProviders)
    {
        if (BURN_PACKAGE_TYPE_MSI == pPackage->type)
        {
            wzId = pPackage->Msi.sczProductCode;
        }
        else if (BURN_PACKAGE_TYPE_MSP == pPackage->type)
        {
            wzId = pPackage->Msp.sczPatchCode;
        }

        for (DWORD i = 0; i < pPackage->cDependencyProviders; ++i)
        {
            const BURN_DEPENDENCY_PROVIDER* pProvider = &pPackage->rgDependencyProviders[i];

            if (!pProvider->fImported)
            {
                LogId(REPORT_VERBOSE, MSG_DEPENDENCY_PACKAGE_REGISTER, pProvider->sczKey, pProvider->sczVersion, pPackage->sczId);

                hr = DepRegisterDependency(hkRoot, pProvider->sczKey, pProvider->sczVersion, pProvider->sczDisplayName, wzId, 0);
                ExitOnFailure1(hr, "Failed to register the package dependency provider: %ls", pProvider->sczKey);
            }
        }
    }

LExit:
    if (!pPackage->fVital)
    {
        hr = S_OK;
    }

    return hr;
}

/********************************************************************
 UnregisterPackageProvider - Removes each dependency provider
  for the package (if not imported from the package itself).

 Note: Does not check for existing dependents before removing the key.
*********************************************************************/
static void UnregisterPackageProvider(
    __in const BURN_PACKAGE* pPackage
    )
{
    HRESULT hr = S_OK;
    HKEY hkRoot = pPackage->fPerMachine ? HKEY_LOCAL_MACHINE : HKEY_CURRENT_USER;

    if (pPackage->rgDependencyProviders)
    {
        for (DWORD i = 0; i < pPackage->cDependencyProviders; ++i)
        {
            const BURN_DEPENDENCY_PROVIDER* pProvider = &pPackage->rgDependencyProviders[i];

            if (!pProvider->fImported)
            {
                hr = DepUnregisterDependency(hkRoot, pProvider->sczKey);
                if (SUCCEEDED(hr))
                {
                    LogId(REPORT_VERBOSE, MSG_DEPENDENCY_PACKAGE_UNREGISTERED, pProvider->sczKey, pPackage->sczId);
                }
                else if (FAILED(hr) && E_FILENOTFOUND != hr)
                {
                    LogId(REPORT_VERBOSE, MSG_DEPENDENCY_PACKAGE_UNREGISTERED_FAILED, pProvider->sczKey, pPackage->sczId, hr);
                }
            }
        }
    }
}

/********************************************************************
 RegisterPackageDependency - Registers the provider key
  as a dependent of a package.

*********************************************************************/
static HRESULT RegisterPackageDependency(
    __in BOOL fPerMachine,
    __in const BURN_PACKAGE* pPackage,
    __in_z LPCWSTR wzDependentProviderKey
    )
{
    HRESULT hr = S_OK;
    HKEY hkRoot = fPerMachine ? HKEY_LOCAL_MACHINE : HKEY_CURRENT_USER;

    // Do not register a dependency on a package in a different install context.
    if (fPerMachine != pPackage->fPerMachine)
    {
        LogId(REPORT_STANDARD, MSG_DEPENDENCY_PACKAGE_SKIP_WRONGSCOPE, pPackage->sczId, LoggingPerMachineToString(fPerMachine), LoggingPerMachineToString(pPackage->fPerMachine));
        ExitFunction1(hr = S_OK);
    }

    if (pPackage->rgDependencyProviders)
    {
        for (DWORD i = 0; i < pPackage->cDependencyProviders; ++i)
        {
            const BURN_DEPENDENCY_PROVIDER* pProvider = &pPackage->rgDependencyProviders[i];

            LogId(REPORT_VERBOSE, MSG_DEPENDENCY_PACKAGE_REGISTER_DEPENDENCY, wzDependentProviderKey, pProvider->sczKey, pPackage->sczId);

            hr = DepRegisterDependent(hkRoot, pProvider->sczKey, wzDependentProviderKey, NULL, NULL, 0);
            if (E_FILENOTFOUND != hr || pPackage->fVital)
            {
                ExitOnFailure1(hr, "Failed to register the dependency on package dependency provider: %ls", pProvider->sczKey);
            }
            else
            {
                LogId(REPORT_VERBOSE, MSG_DEPENDENCY_PACKAGE_SKIP_MISSING, pProvider->sczKey, pPackage->sczId);
                hr = S_OK;
            }
        }
    }

LExit:
    return hr;
}

/********************************************************************
 UnregisterPackageDependency - Unregisters the provider key
  as a dependent of a package.

*********************************************************************/
static void UnregisterPackageDependency(
    __in BOOL fPerMachine,
    __in const BURN_PACKAGE* pPackage,
    __in_z LPCWSTR wzDependentProviderKey
    )
{
    HRESULT hr = S_OK;
    HKEY hkRoot = fPerMachine ? HKEY_LOCAL_MACHINE : HKEY_CURRENT_USER;

    // Should be no registration to remove since we don't write keys across contexts.
    if (fPerMachine != pPackage->fPerMachine)
    {
        LogId(REPORT_STANDARD, MSG_DEPENDENCY_PACKAGE_SKIP_WRONGSCOPE, pPackage->sczId, LoggingPerMachineToString(fPerMachine), LoggingPerMachineToString(pPackage->fPerMachine));
        return;
    }

    // Loop through each package provider and remove the bundle dependency key.
    if (pPackage->rgDependencyProviders)
    {
        for (DWORD i = 0; i < pPackage->cDependencyProviders; ++i)
        {
            const BURN_DEPENDENCY_PROVIDER* pProvider = &pPackage->rgDependencyProviders[i];

            hr = DepUnregisterDependent(hkRoot, pProvider->sczKey, wzDependentProviderKey);
            if (SUCCEEDED(hr))
            {
                LogId(REPORT_VERBOSE, MSG_DEPENDENCY_PACKAGE_UNREGISTERED_DEPENDENCY, wzDependentProviderKey, pProvider->sczKey, pPackage->sczId);
            }
            else if (FAILED(hr) && E_FILENOTFOUND != hr)
            {
                LogId(REPORT_VERBOSE, MSG_DEPENDENCY_PACKAGE_UNREGISTERED_DEPENDENCY_FAILED, wzDependentProviderKey, pProvider->sczKey, pPackage->sczId, hr);
            }
        }
    }
}

/********************************************************************
 PackageProviderExists - Checks if a package provider is registered.

*********************************************************************/
static BOOL PackageProviderExists(
    __in const BURN_PACKAGE* pPackage
    )
{
    HRESULT hr = DependencyDetectProviderKeyPackageId(pPackage, NULL, NULL);
    return SUCCEEDED(hr);
}<|MERGE_RESOLUTION|>--- conflicted
+++ resolved
@@ -861,11 +861,7 @@
     }
 
 LExit:
-<<<<<<< HEAD
-    ReleaseStr(psczId);
-=======
     ReleaseStr(sczId);
->>>>>>> d1122d0a
 
     return hr;
 }

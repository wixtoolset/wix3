--- conflicted
+++ resolved
@@ -1195,13 +1195,8 @@
             {
                 if (fObfuscateHiddenVariables)
                 {
-<<<<<<< HEAD
-                    hr = IsVariableHidden(pVariables, scz, &fHidden);
-                    ExitOnFailure(hr, "Failed to determine variable visibility: '%ls'.", scz);
-=======
                     hr = VariableIsHidden(pVariables, scz, &fHidden);
                     ExitOnFailure1(hr, "Failed to determine variable visibility: '%ls'.", scz);
->>>>>>> 359c8984
                 }
 
                 if (fHidden)
@@ -2284,37 +2279,4 @@
     ReleaseRegKey(hkFolders);
 
     return hr;
-}
-<<<<<<< HEAD
-
-static HRESULT IsVariableHidden(
-    __in BURN_VARIABLES* pVariables,
-    __in_z LPCWSTR wzVariable,
-    __out BOOL* pfHidden
-    )
-{
-    HRESULT hr = S_OK;
-    BURN_VARIABLE* pVariable = NULL;
-
-    ::EnterCriticalSection(&pVariables->csAccess);
-
-    hr = GetVariable(pVariables, wzVariable, &pVariable);
-    if (E_NOTFOUND == hr)
-    {
-        // A missing variable does not need its data hidden.
-        *pfHidden = FALSE;
-
-        hr = S_OK;
-        ExitFunction();
-    }
-    ExitOnFailure(hr, "Failed to get visibility of variable: %ls", wzVariable);
-
-    *pfHidden = pVariable->fHidden;
-
-LExit:
-    ::LeaveCriticalSection(&pVariables->csAccess);
-
-    return hr;
-}
-=======
->>>>>>> 359c8984
+}
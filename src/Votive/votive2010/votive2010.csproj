<?xml version="1.0" encoding="utf-8"?>
<!-- Copyright (c) .NET Foundation and contributors. All rights reserved. Licensed under the Microsoft Reciprocal License. See LICENSE.TXT file in the project root for full license information. -->

<<<<<<< HEAD

=======
>>>>>>> 72bfecf7
<Project DefaultTargets="Build" xmlns="http://schemas.microsoft.com/developer/msbuild/2003" ToolsVersion="4.0">
  <PropertyGroup>
    <ProjectGuid>{24A98296-9D58-42C1-95C0-CC36736409E2}</ProjectGuid>
    <OutputType>Library</OutputType>
    <AssemblyName>votive2010</AssemblyName>
    <TargetVisualStudio>2010</TargetVisualStudio>
    <TargetFrameworkVersion>v4.0</TargetFrameworkVersion>
  </PropertyGroup>

  <!-- Add new files to votive2010.common.targets and not here -->
  <Import Project="votive2010.common.targets" />

  <ItemGroup>
    <EmbeddedNativeResource Include="Votive2010.rc" />
  </ItemGroup>

  <ItemGroup>
    <Content Include="extension.vsixmanifest">
      <CopyToOutputDirectory>PreserveNewest</CopyToOutputDirectory>
    </Content>
    <Content Include="votive2010.pkgdef">
      <CopyToOutputDirectory>PreserveNewest</CopyToOutputDirectory>
    </Content>
  </ItemGroup>

  <ItemGroup>
    <ZipProject Include="Templates\Projects\CustomActionCPP\CustomAction.cpp"/>
    <ZipProject Include="Templates\Projects\CustomActionCPP\CustomAction.def"/>
    <ZipProject Include="Templates\Projects\CustomActionCPP\CustomAction.vcproj"/>
    <ZipProject Include="Templates\Projects\CustomActionCPP\CustomActionCPP.ico"/>
    <ZipProject Include="Templates\Projects\CustomActionCPP\CustomActionCPP.vstemplate"/>
    <ZipProject Include="Templates\Projects\CustomActionCPP\stdafx.cpp"/>
    <ZipProject Include="Templates\Projects\CustomActionCPP\stdafx.h"/>
    <ZipProject Include="Templates\Projects\CustomActionCPP\targetver.h"/>
  </ItemGroup>

  <ItemGroup>
    <Reference Include="System" />
    <Reference Include="System.Core" />
    <Reference Include="System.Design" />
    <Reference Include="System.Drawing" />
    <Reference Include="System.Windows.Forms" />
    <Reference Include="System.XML" />
    <Reference Include="EnvDTE">
      <HintPath>$(VS2010PublicAssembliesPath)EnvDTE.dll</HintPath>
    </Reference>
    <Reference Include="EnvDTE80">
      <HintPath>$(VS2010PublicAssembliesPath)EnvDTE80.dll</HintPath>
    </Reference>
    <Reference Include="Microsoft.Build.Engine, Version=4.0.0.0, Culture=neutral, PublicKeyToken=b03f5f7f11d50a3a">
      <SpecificVersion>True</SpecificVersion>
    </Reference>
    <Reference Include="Microsoft.Build, Version=4.0.0.0, Culture=neutral, PublicKeyToken=b03f5f7f11d50a3a">
      <SpecificVersion>True</SpecificVersion>
    </Reference>
    <Reference Include="Microsoft.Build.Framework, Version=4.0.0.0, Culture=neutral, PublicKeyToken=b03f5f7f11d50a3a">
      <SpecificVersion>True</SpecificVersion>
    </Reference>
    <Reference Include="Microsoft.Build.Utilities.v4.0" />
    <Reference Include="Microsoft.VisualStudio.Shell.Interop">
      <HintPath>$(VS2010SdkVisualStudioIntegrationAssembliesPath20)Microsoft.VisualStudio.Shell.Interop.dll</HintPath>
    </Reference>
    <Reference Include="Microsoft.VisualStudio.Shell.Interop.8.0">
      <SpecificVersion>True</SpecificVersion>
      <HintPath>$(VS2010SdkVisualStudioIntegrationAssembliesPath20)Microsoft.VisualStudio.Shell.Interop.8.0.dll</HintPath>
    </Reference>
    <Reference Include="Microsoft.VisualStudio.Shell.Interop.9.0">
      <SpecificVersion>True</SpecificVersion>
      <HintPath>$(VS2010SdkVisualStudioIntegrationAssembliesPath20)Microsoft.VisualStudio.Shell.Interop.9.0.dll</HintPath>
    </Reference>
    <Reference Include="Microsoft.VisualStudio.Shell.Interop.10.0">
      <SpecificVersion>True</SpecificVersion>
      <HintPath>$(VS2010SdkVisualStudioIntegrationAssembliesPath20)Microsoft.VisualStudio.Shell.Interop.10.0.dll</HintPath>
    </Reference>
    <Reference Include="Microsoft.VisualStudio.Shell.10.0">
      <HintPath>$(VS2010SdkVisualStudioIntegrationAssembliesPath40)Microsoft.VisualStudio.Shell.10.0.dll</HintPath>
    </Reference>
    <Reference Include="Microsoft.VisualStudio.Shell.Immutable.10.0">
      <HintPath>$(VS2010SdkVisualStudioIntegrationAssembliesPath40)Microsoft.VisualStudio.Shell.Immutable.10.0.dll</HintPath>
    </Reference>
    <Reference Include="Microsoft.VisualStudio.OLE.Interop">
      <HintPath>$(VS2010SdkVisualStudioIntegrationAssembliesPath20)Microsoft.VisualStudio.OLE.Interop.dll</HintPath>
    </Reference>
    <Reference Include="Microsoft.VisualStudio.VSHelp">
      <HintPath>$(VS2010Path)Microsoft.VisualStudio.VSHelp.dll</HintPath>
      <Private>False</Private>
    </Reference>
    <Reference Include="VslangProj80" />
    <Reference Include="VslangProj">
      <SpecificVersion>True</SpecificVersion>
    </Reference>
    <ProjectReference Include="..\..\tools\wix\wix.csproj"/>
  </ItemGroup>

  <ItemGroup>
    <Service Include="{B4F97281-0DBD-4835-9ED8-7DFB966E87FF}" />
  </ItemGroup>

  <Import Project="$([MSBuild]::GetDirectoryNameOfFileAbove($(MSBuildProjectDirectory), wix.proj))\tools\WixBuild.targets" />
</Project><|MERGE_RESOLUTION|>--- conflicted
+++ resolved
@@ -1,10 +1,4 @@
 <?xml version="1.0" encoding="utf-8"?>
-<!-- Copyright (c) .NET Foundation and contributors. All rights reserved. Licensed under the Microsoft Reciprocal License. See LICENSE.TXT file in the project root for full license information. -->
-
-<<<<<<< HEAD
-
-=======
->>>>>>> 72bfecf7
 <Project DefaultTargets="Build" xmlns="http://schemas.microsoft.com/developer/msbuild/2003" ToolsVersion="4.0">
   <PropertyGroup>
     <ProjectGuid>{24A98296-9D58-42C1-95C0-CC36736409E2}</ProjectGuid>

<?xml version="1.0" encoding="utf-8"?>
<!-- Copyright (c) .NET Foundation and contributors. All rights reserved. Licensed under the Microsoft Reciprocal License. See LICENSE.TXT file in the project root for full license information. -->

<<<<<<< HEAD

=======
>>>>>>> 72bfecf7
<Project DefaultTargets="Build" xmlns="http://schemas.microsoft.com/developer/msbuild/2003" ToolsVersion="4.0">
  <PropertyGroup>
    <ProjectGuid>{8ADD9849-92D7-4DF6-B321-E1B1872BF40A}</ProjectGuid>
    <OutputType>Library</OutputType>
    <AssemblyName>votive2013</AssemblyName>
    <TargetVisualStudio>2013</TargetVisualStudio>
    <TargetFrameworkVersion>v4.5</TargetFrameworkVersion>
  </PropertyGroup>

  <!-- Add new files to votive2013.common.targets and not here -->
  <Import Project="votive2013.common.targets" />

  <ItemGroup>
    <EmbeddedNativeResource Include="Votive2013.rc" />
  </ItemGroup>

  <ItemGroup>
    <Content Include="..\votive\extension.vsixmanifest">
      <CopyToOutputDirectory>PreserveNewest</CopyToOutputDirectory>
    </Content>
    <Content Include="votive2013.pkgdef">
      <CopyToOutputDirectory>PreserveNewest</CopyToOutputDirectory>
    </Content>
  </ItemGroup>

  <ItemGroup>
    <ZipProject Include="Templates\Projects\CustomActionCPP\CustomAction.cpp"/>
    <ZipProject Include="Templates\Projects\CustomActionCPP\CustomAction.def"/>
    <ZipProject Include="Templates\Projects\CustomActionCPP\CustomAction.vcproj"/>
    <ZipProject Include="Templates\Projects\CustomActionCPP\CustomActionCPP.ico"/>
    <ZipProject Include="Templates\Projects\CustomActionCPP\CustomActionCPP.vstemplate"/>
    <ZipProject Include="Templates\Projects\CustomActionCPP\stdafx.cpp"/>
    <ZipProject Include="Templates\Projects\CustomActionCPP\stdafx.h"/>
    <ZipProject Include="Templates\Projects\CustomActionCPP\targetver.h"/>
  </ItemGroup>

  <ItemGroup>
    <Reference Include="System" />
    <Reference Include="System.Core" />
    <Reference Include="System.Design" />
    <Reference Include="System.Drawing" />
    <Reference Include="System.Windows.Forms" />
    <Reference Include="System.XML" />
    <Reference Include="EnvDTE">
      <HintPath>$(VS2010PublicAssembliesPath)EnvDTE.dll</HintPath>
    </Reference>
    <Reference Include="EnvDTE80">
      <HintPath>$(VS2010PublicAssembliesPath)EnvDTE80.dll</HintPath>
    </Reference>
    <Reference Include="Microsoft.Build.Engine, Version=4.0.0.0, Culture=neutral, PublicKeyToken=b03f5f7f11d50a3a">
      <SpecificVersion>True</SpecificVersion>
    </Reference>
    <Reference Include="Microsoft.Build, Version=4.0.0.0, Culture=neutral, PublicKeyToken=b03f5f7f11d50a3a">
      <SpecificVersion>True</SpecificVersion>
    </Reference>
    <Reference Include="Microsoft.Build.Framework, Version=4.0.0.0, Culture=neutral, PublicKeyToken=b03f5f7f11d50a3a">
      <SpecificVersion>True</SpecificVersion>
    </Reference>
    <Reference Include="Microsoft.Build.Utilities.v4.0" />
    <Reference Include="Microsoft.VisualStudio.Shell.Interop">
      <HintPath>$(VS2010SdkVisualStudioIntegrationAssembliesPath20)Microsoft.VisualStudio.Shell.Interop.dll</HintPath>
    </Reference>
    <Reference Include="Microsoft.VisualStudio.Shell.Interop.8.0">
      <SpecificVersion>True</SpecificVersion>
      <HintPath>$(VS2010SdkVisualStudioIntegrationAssembliesPath20)Microsoft.VisualStudio.Shell.Interop.8.0.dll</HintPath>
    </Reference>
    <Reference Include="Microsoft.VisualStudio.Shell.Interop.9.0">
      <SpecificVersion>True</SpecificVersion>
      <HintPath>$(VS2010SdkVisualStudioIntegrationAssembliesPath20)Microsoft.VisualStudio.Shell.Interop.9.0.dll</HintPath>
    </Reference>
    <Reference Include="Microsoft.VisualStudio.Shell.Interop.10.0">
      <SpecificVersion>True</SpecificVersion>
      <HintPath>$(VS2010SdkVisualStudioIntegrationAssembliesPath20)Microsoft.VisualStudio.Shell.Interop.10.0.dll</HintPath>
    </Reference>
    <Reference Include="Microsoft.VisualStudio.Shell.10.0">
      <HintPath>$(VS2010SdkVisualStudioIntegrationAssembliesPath40)Microsoft.VisualStudio.Shell.10.0.dll</HintPath>
    </Reference>
    <Reference Include="Microsoft.VisualStudio.Shell.Immutable.10.0">
      <HintPath>$(VS2010SdkVisualStudioIntegrationAssembliesPath40)Microsoft.VisualStudio.Shell.Immutable.10.0.dll</HintPath>
    </Reference>
    <Reference Include="Microsoft.VisualStudio.OLE.Interop">
      <HintPath>$(VS2010SdkVisualStudioIntegrationAssembliesPath20)Microsoft.VisualStudio.OLE.Interop.dll</HintPath>
    </Reference>
    <Reference Include="Microsoft.VisualStudio.VSHelp">
      <HintPath>$(VS2010Path)Microsoft.VisualStudio.VSHelp.dll</HintPath>
      <Private>False</Private>
    </Reference>
    <Reference Include="VslangProj80" />
    <Reference Include="VslangProj">
      <SpecificVersion>True</SpecificVersion>
    </Reference>
    <ProjectReference Include="..\..\tools\wix\wix.csproj"/>
  </ItemGroup>

  <ItemGroup>
    <Service Include="{B4F97281-0DBD-4835-9ED8-7DFB966E87FF}" />
  </ItemGroup>

  <Import Project="$([MSBuild]::GetDirectoryNameOfFileAbove($(MSBuildProjectDirectory), wix.proj))\tools\WixBuild.targets" />
</Project><|MERGE_RESOLUTION|>--- conflicted
+++ resolved
@@ -1,10 +1,4 @@
 <?xml version="1.0" encoding="utf-8"?>
-<!-- Copyright (c) .NET Foundation and contributors. All rights reserved. Licensed under the Microsoft Reciprocal License. See LICENSE.TXT file in the project root for full license information. -->
-
-<<<<<<< HEAD
-
-=======
->>>>>>> 72bfecf7
 <Project DefaultTargets="Build" xmlns="http://schemas.microsoft.com/developer/msbuild/2003" ToolsVersion="4.0">
   <PropertyGroup>
     <ProjectGuid>{8ADD9849-92D7-4DF6-B321-E1B1872BF40A}</ProjectGuid>
